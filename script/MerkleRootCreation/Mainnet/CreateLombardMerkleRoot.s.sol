--- conflicted
+++ resolved
@@ -155,12 +155,9 @@
         _addERC4626Leafs(leafs, ERC4626(getAddress(sourceChain, "Re7WBTC")));
         _addERC4626Leafs(leafs, ERC4626(getAddress(sourceChain, "gauntletWBTCcore")));
         _addERC4626Leafs(leafs, ERC4626(getAddress(sourceChain, "MCwBTC")));
-<<<<<<< HEAD
         _addERC4626Leafs(leafs, ERC4626(getAddress(sourceChain, "Re7cbBTC")));
-=======
         _addERC4626Leafs(leafs, ERC4626(getAddress(sourceChain, "gauntletCbBTCcore")));
         _addERC4626Leafs(leafs, ERC4626(getAddress(sourceChain, "MCcbBTC")));
->>>>>>> 631217cb
 
         // ========================== Gearbox ==========================
         _addGearboxLeafs(leafs, ERC4626(getAddress(sourceChain, "dWBTCV3")), getAddress(sourceChain, "sdWBTCV3"));
