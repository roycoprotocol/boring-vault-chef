// SPDX-License-Identifier: Apache-2.0
pragma solidity 0.8.21;

import {BaseMerkleRootGenerator} from "resources/BaseMerkleRootGenerator.sol";
import {FixedPointMathLib} from "@solmate/utils/FixedPointMathLib.sol";
import {ERC20} from "@solmate/tokens/ERC20.sol";
import {Strings} from "lib/openzeppelin-contracts/contracts/utils/Strings.sol";
import {ERC4626} from "@solmate/tokens/ERC4626.sol";
import {ManagerWithMerkleVerification} from "src/base/Roles/ManagerWithMerkleVerification.sol";
import {RolesAuthority, Authority} from "@solmate/auth/authorities/RolesAuthority.sol";
import {MerkleTreeHelper} from "test/resources/MerkleTreeHelper/MerkleTreeHelper.sol";
import "forge-std/Script.sol";

/**
 *  source .env && forge script script/CreateKarakVaultMerkleRoot.s.sol:CreateKarakVaultMerkleRootScript --rpc-url $MAINNET_RPC_URL
 */
contract CreateKarakVaultMerkleRootScript is Script, MerkleTreeHelper {
    using FixedPointMathLib for uint256;

    address public boringVault = 0x7223442cad8e9cA474fC40109ab981608F8c4273;
    address public managerAddress = 0x91A2482EA778F3C9AAE1d3768D9e558D6794b972;
    address public accountantAddress = 0x126af21dc55C300B7D0bBfC4F3898F558aE8156b;
    address public rawDataDecoderAndSanitizer = 0xcfa57ea1b1E138cf89050253CcF5d0836566C06D;

    address public itbDecoderAndSanitizer = 0xcfa57ea1b1E138cf89050253CcF5d0836566C06D;

    address public itbKmETHPositionManager = 0x280f4eE00dD5A96D328ec91B182b2c0F9d0eB815;
    address public itbKweETHPositionManager = 0x276E81Fb6A0b445F923Fe113a934a5B22e62a54C;
    address public itbKwstETHPositionManager = 0xFdc479a18d06e2721d17024b549f3f6173a68805;
    address public itbKrETHPositionManager = 0xD0F54aDE213836b89c4B23672FEa229E5e93E32B;
    address public itbKcbETHPositionManager = 0x7De645f12394531a614c1e83B5e944150adB4Ac3;
    address public itbKwBETHPositionManager = 0x89572fc9410F7e9a99Ce2bE6483642658821bB06;
    address public itbKswETHPositionManager = 0x2F43bC3eFcEDd87CeDe894Ad4155da0A1385D7Ee;
    address public itbKETHxPositionManager = 0x6fCbdFF6CaBef0cDf1492Dc95FDb34702009358b;
    address public itbKsfrxETHPositionManager = 0x2166064650f7E0E9B6cade910Fa135FC26FED40D;
    address public itbKrswETHPositionManager = 0x94181838802D67C2e71EF3710b03819deD6E7734;
    address public itbKrsETHPositionManager = 0xCeba81baFc7958ea51731869942326ffddB3554C;

    function setUp() external {}

    /**
     * @notice Uncomment which script you want to run.
     */
    function run() external {
        generateKarakVaultStrategistMerkleRoot();
    }

    function generateKarakVaultStrategistMerkleRoot() public {
        setSourceChainName(mainnet);
        setAddress(false, mainnet, "boringVault", boringVault);
        setAddress(false, mainnet, "managerAddress", managerAddress);
        setAddress(false, mainnet, "accountantAddress", accountantAddress);
        setAddress(false, mainnet, "rawDataDecoderAndSanitizer", itbDecoderAndSanitizer);

        ManageLeaf[] memory leafs = new ManageLeaf[](1024);

        // ========================== ITB Karak Position Managers ==========================
        _addLeafsForITBKarakPositionManager(
            leafs,
            itbDecoderAndSanitizer,
            itbKmETHPositionManager,
            getAddress(sourceChain, "kmETH"),
            getAddress(sourceChain, "vaultSupervisor")
        );
        _addLeafsForITBKarakPositionManager(
            leafs,
            itbDecoderAndSanitizer,
            itbKweETHPositionManager,
            getAddress(sourceChain, "kweETH"),
            getAddress(sourceChain, "vaultSupervisor")
        );
        _addLeafsForITBKarakPositionManager(
            leafs,
            itbDecoderAndSanitizer,
            itbKwstETHPositionManager,
            getAddress(sourceChain, "kwstETH"),
            getAddress(sourceChain, "vaultSupervisor")
        );
        _addLeafsForITBKarakPositionManager(
            leafs,
            itbDecoderAndSanitizer,
            itbKrETHPositionManager,
            getAddress(sourceChain, "krETH"),
            getAddress(sourceChain, "vaultSupervisor")
        );
        _addLeafsForITBKarakPositionManager(
            leafs,
            itbDecoderAndSanitizer,
            itbKcbETHPositionManager,
            getAddress(sourceChain, "kcbETH"),
            getAddress(sourceChain, "vaultSupervisor")
        );
        _addLeafsForITBKarakPositionManager(
            leafs,
            itbDecoderAndSanitizer,
            itbKwBETHPositionManager,
            getAddress(sourceChain, "kwBETH"),
            getAddress(sourceChain, "vaultSupervisor")
        );
        _addLeafsForITBKarakPositionManager(
            leafs,
            itbDecoderAndSanitizer,
            itbKswETHPositionManager,
            getAddress(sourceChain, "kswETH"),
            getAddress(sourceChain, "vaultSupervisor")
        );
        _addLeafsForITBKarakPositionManager(
            leafs,
            itbDecoderAndSanitizer,
            itbKETHxPositionManager,
            getAddress(sourceChain, "kETHx"),
            getAddress(sourceChain, "vaultSupervisor")
        );
        _addLeafsForITBKarakPositionManager(
            leafs,
            itbDecoderAndSanitizer,
            itbKsfrxETHPositionManager,
            getAddress(sourceChain, "ksfrxETH"),
            getAddress(sourceChain, "vaultSupervisor")
        );
        _addLeafsForITBKarakPositionManager(
            leafs,
            itbDecoderAndSanitizer,
            itbKrswETHPositionManager,
            getAddress(sourceChain, "krswETH"),
            getAddress(sourceChain, "vaultSupervisor")
        );
        _addLeafsForITBKarakPositionManager(
            leafs, itbDecoderAndSanitizer, itbKrsETHPositionManager, krsETH, vaultSupervisor
        );

        // ========================== Lido ==========================
        _addLidoLeafs(leafs);

        // ========================== EtherFi ==========================
        _addEtherFiLeafs(leafs);

        // ========================== Native ==========================
        _addNativeLeafs(leafs);

        // ========================== UniswapV3 ==========================
<<<<<<< HEAD
        address[] memory token0 = new address[](55);
        token0[0] = getAddress(sourceChain, "WETH");
        token0[1] = getAddress(sourceChain, "WETH");
        token0[2] = getAddress(sourceChain, "WETH");
        token0[3] = getAddress(sourceChain, "WETH");
        token0[4] = getAddress(sourceChain, "WETH");
        token0[5] = getAddress(sourceChain, "WETH");
        token0[6] = getAddress(sourceChain, "WETH");
        token0[7] = getAddress(sourceChain, "WETH");
        token0[8] = getAddress(sourceChain, "WETH");
        token0[9] = getAddress(sourceChain, "WETH");
        token0[10] = getAddress(sourceChain, "WEETH");
        token0[11] = getAddress(sourceChain, "WEETH");
        token0[12] = getAddress(sourceChain, "WEETH");
        token0[13] = getAddress(sourceChain, "WEETH");
        token0[14] = getAddress(sourceChain, "WEETH");
        token0[15] = getAddress(sourceChain, "WEETH");
        token0[16] = getAddress(sourceChain, "WEETH");
        token0[17] = getAddress(sourceChain, "WEETH");
        token0[18] = getAddress(sourceChain, "WEETH");
        token0[19] = getAddress(sourceChain, "WSTETH");
        token0[20] = getAddress(sourceChain, "WSTETH");
        token0[21] = getAddress(sourceChain, "WSTETH");
        token0[22] = getAddress(sourceChain, "WSTETH");
        token0[23] = getAddress(sourceChain, "WSTETH");
        token0[24] = getAddress(sourceChain, "WSTETH");
        token0[25] = getAddress(sourceChain, "WSTETH");
        token0[26] = getAddress(sourceChain, "WSTETH");
        token0[27] = getAddress(sourceChain, "RETH");
        token0[28] = getAddress(sourceChain, "RETH");
        token0[29] = getAddress(sourceChain, "RETH");
        token0[30] = getAddress(sourceChain, "RETH");
        token0[31] = getAddress(sourceChain, "RETH");
        token0[32] = getAddress(sourceChain, "RETH");
        token0[33] = getAddress(sourceChain, "RETH");
        token0[34] = getAddress(sourceChain, "cbETH");
        token0[35] = getAddress(sourceChain, "cbETH");
        token0[36] = getAddress(sourceChain, "cbETH");
        token0[37] = getAddress(sourceChain, "cbETH");
        token0[38] = getAddress(sourceChain, "cbETH");
        token0[39] = getAddress(sourceChain, "cbETH");
        token0[40] = getAddress(sourceChain, "WBETH");
        token0[41] = getAddress(sourceChain, "WBETH");
        token0[42] = getAddress(sourceChain, "WBETH");
        token0[43] = getAddress(sourceChain, "WBETH");
        token0[44] = getAddress(sourceChain, "WBETH");
        token0[45] = getAddress(sourceChain, "METH");
        token0[46] = getAddress(sourceChain, "METH");
        token0[47] = getAddress(sourceChain, "METH");
        token0[48] = getAddress(sourceChain, "METH");
        token0[49] = getAddress(sourceChain, "SWETH");
        token0[50] = getAddress(sourceChain, "SWETH");
        token0[51] = getAddress(sourceChain, "SWETH");
        token0[52] = getAddress(sourceChain, "ETHX");
        token0[53] = getAddress(sourceChain, "ETHX");
        token0[54] = getAddress(sourceChain, "RSWETH");

        address[] memory token1 = new address[](55);
        token1[0] = getAddress(sourceChain, "WEETH");
        token1[1] = getAddress(sourceChain, "WSTETH");
        token1[2] = getAddress(sourceChain, "RETH");
        token1[3] = getAddress(sourceChain, "cbETH");
        token1[4] = getAddress(sourceChain, "WBETH");
        token1[5] = getAddress(sourceChain, "METH");
        token1[6] = getAddress(sourceChain, "SWETH");
        token1[7] = getAddress(sourceChain, "ETHX");
        token1[8] = getAddress(sourceChain, "RSWETH");
        token1[9] = getAddress(sourceChain, "SFRXETH");
        token1[10] = getAddress(sourceChain, "WSTETH");
        token1[11] = getAddress(sourceChain, "RETH");
        token1[12] = getAddress(sourceChain, "cbETH");
        token1[13] = getAddress(sourceChain, "WBETH");
        token1[14] = getAddress(sourceChain, "METH");
        token1[15] = getAddress(sourceChain, "SWETH");
        token1[16] = getAddress(sourceChain, "ETHX");
        token1[17] = getAddress(sourceChain, "RSWETH");
        token1[18] = getAddress(sourceChain, "SFRXETH");
        token1[19] = getAddress(sourceChain, "RETH");
        token1[20] = getAddress(sourceChain, "cbETH");
        token1[21] = getAddress(sourceChain, "WBETH");
        token1[22] = getAddress(sourceChain, "METH");
        token1[23] = getAddress(sourceChain, "SWETH");
        token1[24] = getAddress(sourceChain, "ETHX");
        token1[25] = getAddress(sourceChain, "RSWETH");
        token1[26] = getAddress(sourceChain, "SFRXETH");
        token1[27] = getAddress(sourceChain, "cbETH");
        token1[28] = getAddress(sourceChain, "WBETH");
        token1[29] = getAddress(sourceChain, "METH");
        token1[30] = getAddress(sourceChain, "SWETH");
        token1[31] = getAddress(sourceChain, "ETHX");
        token1[32] = getAddress(sourceChain, "RSWETH");
        token1[33] = getAddress(sourceChain, "SFRXETH");
        token1[34] = getAddress(sourceChain, "WBETH");
        token1[35] = getAddress(sourceChain, "METH");
        token1[36] = getAddress(sourceChain, "SWETH");
        token1[37] = getAddress(sourceChain, "ETHX");
        token1[38] = getAddress(sourceChain, "RSWETH");
        token1[39] = getAddress(sourceChain, "SFRXETH");
        token1[40] = getAddress(sourceChain, "METH");
        token1[41] = getAddress(sourceChain, "SWETH");
        token1[42] = getAddress(sourceChain, "ETHX");
        token1[43] = getAddress(sourceChain, "RSWETH");
        token1[44] = getAddress(sourceChain, "SFRXETH");
        token1[45] = getAddress(sourceChain, "SWETH");
        token1[46] = getAddress(sourceChain, "ETHX");
        token1[47] = getAddress(sourceChain, "RSWETH");
        token1[48] = getAddress(sourceChain, "SFRXETH");
        token1[49] = getAddress(sourceChain, "ETHX");
        token1[50] = getAddress(sourceChain, "RSWETH");
        token1[51] = getAddress(sourceChain, "SFRXETH");
        token1[52] = getAddress(sourceChain, "RSWETH");
        token1[53] = getAddress(sourceChain, "SFRXETH");
        token1[54] = getAddress(sourceChain, "SFRXETH");
=======
        address[] memory token0 = new address[](56);
        token0[0] = address(WETH);
        token0[1] = address(WETH);
        token0[2] = address(WETH);
        token0[3] = address(WETH);
        token0[4] = address(WETH);
        token0[5] = address(WETH);
        token0[6] = address(WETH);
        token0[7] = address(WETH);
        token0[8] = address(WETH);
        token0[9] = address(WETH);
        token0[10] = address(WEETH);
        token0[11] = address(WEETH);
        token0[12] = address(WEETH);
        token0[13] = address(WEETH);
        token0[14] = address(WEETH);
        token0[15] = address(WEETH);
        token0[16] = address(WEETH);
        token0[17] = address(WEETH);
        token0[18] = address(WEETH);
        token0[19] = address(WSTETH);
        token0[20] = address(WSTETH);
        token0[21] = address(WSTETH);
        token0[22] = address(WSTETH);
        token0[23] = address(WSTETH);
        token0[24] = address(WSTETH);
        token0[25] = address(WSTETH);
        token0[26] = address(WSTETH);
        token0[27] = address(RETH);
        token0[28] = address(RETH);
        token0[29] = address(RETH);
        token0[30] = address(RETH);
        token0[31] = address(RETH);
        token0[32] = address(RETH);
        token0[33] = address(RETH);
        token0[34] = address(cbETH);
        token0[35] = address(cbETH);
        token0[36] = address(cbETH);
        token0[37] = address(cbETH);
        token0[38] = address(cbETH);
        token0[39] = address(cbETH);
        token0[40] = address(WBETH);
        token0[41] = address(WBETH);
        token0[42] = address(WBETH);
        token0[43] = address(WBETH);
        token0[44] = address(WBETH);
        token0[45] = address(METH);
        token0[46] = address(METH);
        token0[47] = address(METH);
        token0[48] = address(METH);
        token0[49] = address(SWETH);
        token0[50] = address(SWETH);
        token0[51] = address(SWETH);
        token0[52] = address(ETHX);
        token0[53] = address(ETHX);
        token0[54] = address(RSWETH);
        token0[55] = address(WETH);

        address[] memory token1 = new address[](56);
        token1[0] = address(WEETH);
        token1[1] = address(WSTETH);
        token1[2] = address(RETH);
        token1[3] = address(cbETH);
        token1[4] = address(WBETH);
        token1[5] = address(METH);
        token1[6] = address(SWETH);
        token1[7] = address(ETHX);
        token1[8] = address(RSWETH);
        token1[9] = address(SFRXETH);
        token1[10] = address(WSTETH);
        token1[11] = address(RETH);
        token1[12] = address(cbETH);
        token1[13] = address(WBETH);
        token1[14] = address(METH);
        token1[15] = address(SWETH);
        token1[16] = address(ETHX);
        token1[17] = address(RSWETH);
        token1[18] = address(SFRXETH);
        token1[19] = address(RETH);
        token1[20] = address(cbETH);
        token1[21] = address(WBETH);
        token1[22] = address(METH);
        token1[23] = address(SWETH);
        token1[24] = address(ETHX);
        token1[25] = address(RSWETH);
        token1[26] = address(SFRXETH);
        token1[27] = address(cbETH);
        token1[28] = address(WBETH);
        token1[29] = address(METH);
        token1[30] = address(SWETH);
        token1[31] = address(ETHX);
        token1[32] = address(RSWETH);
        token1[33] = address(SFRXETH);
        token1[34] = address(WBETH);
        token1[35] = address(METH);
        token1[36] = address(SWETH);
        token1[37] = address(ETHX);
        token1[38] = address(RSWETH);
        token1[39] = address(SFRXETH);
        token1[40] = address(METH);
        token1[41] = address(SWETH);
        token1[42] = address(ETHX);
        token1[43] = address(RSWETH);
        token1[44] = address(SFRXETH);
        token1[45] = address(SWETH);
        token1[46] = address(ETHX);
        token1[47] = address(RSWETH);
        token1[48] = address(SFRXETH);
        token1[49] = address(ETHX);
        token1[50] = address(RSWETH);
        token1[51] = address(SFRXETH);
        token1[52] = address(RSWETH);
        token1[53] = address(SFRXETH);
        token1[54] = address(SFRXETH);
        token1[55] = address(RSETH);
>>>>>>> 5376ee1e

        _addUniswapV3Leafs(leafs, token0, token1);

        // ========================== 1inch ==========================
<<<<<<< HEAD
        address[] memory assets = new address[](12);
        SwapKind[] memory kind = new SwapKind[](12);
        assets[0] = getAddress(sourceChain, "WETH");
=======
        address[] memory assets = new address[](13);
        SwapKind[] memory kind = new SwapKind[](13);
        assets[0] = address(WETH);
>>>>>>> 5376ee1e
        kind[0] = SwapKind.BuyAndSell;
        assets[1] = getAddress(sourceChain, "WEETH");
        kind[1] = SwapKind.BuyAndSell;
        assets[2] = getAddress(sourceChain, "WSTETH");
        kind[2] = SwapKind.BuyAndSell;
        assets[3] = getAddress(sourceChain, "RETH");
        kind[3] = SwapKind.BuyAndSell;
        assets[4] = getAddress(sourceChain, "cbETH");
        kind[4] = SwapKind.BuyAndSell;
        assets[5] = getAddress(sourceChain, "WBETH");
        kind[5] = SwapKind.BuyAndSell;
        assets[6] = getAddress(sourceChain, "METH");
        kind[6] = SwapKind.BuyAndSell;
        assets[7] = getAddress(sourceChain, "SWETH");
        kind[7] = SwapKind.BuyAndSell;
        assets[8] = getAddress(sourceChain, "ETHX");
        kind[8] = SwapKind.BuyAndSell;
        assets[9] = getAddress(sourceChain, "RSWETH");
        kind[9] = SwapKind.BuyAndSell;
        assets[10] = getAddress(sourceChain, "SFRXETH");
        kind[10] = SwapKind.BuyAndSell;
        assets[11] = getAddress(sourceChain, "INST");
        kind[11] = SwapKind.Sell;
        assets[12] = address(RSETH);
        kind[12] = SwapKind.BuyAndSell;
        _addLeafsFor1InchGeneralSwapping(leafs, assets, kind);

        /**
         * deposit, withdraw
         */
        _addERC4626Leafs(leafs, ERC4626(getAddress(sourceChain, "SFRXETH")));

        bytes32[][] memory manageTree = _generateMerkleTree(leafs);

        string memory filePath = "./leafs/KarakVaultStrategistLeafs.json";

        _generateLeafs(filePath, leafs, manageTree[manageTree.length - 1][0], manageTree);
    }
}<|MERGE_RESOLUTION|>--- conflicted
+++ resolved
@@ -126,7 +126,11 @@
             getAddress(sourceChain, "vaultSupervisor")
         );
         _addLeafsForITBKarakPositionManager(
-            leafs, itbDecoderAndSanitizer, itbKrsETHPositionManager, krsETH, vaultSupervisor
+            leafs,
+            itbDecoderAndSanitizer,
+            itbKrsETHPositionManager,
+            getAddress(sourceChain, "krsETH"),
+            getAddress(sourceChain, "vaultSupervisor")
         );
 
         // ========================== Lido ==========================
@@ -139,8 +143,7 @@
         _addNativeLeafs(leafs);
 
         // ========================== UniswapV3 ==========================
-<<<<<<< HEAD
-        address[] memory token0 = new address[](55);
+        address[] memory token0 = new address[](56);
         token0[0] = getAddress(sourceChain, "WETH");
         token0[1] = getAddress(sourceChain, "WETH");
         token0[2] = getAddress(sourceChain, "WETH");
@@ -196,8 +199,9 @@
         token0[52] = getAddress(sourceChain, "ETHX");
         token0[53] = getAddress(sourceChain, "ETHX");
         token0[54] = getAddress(sourceChain, "RSWETH");
-
-        address[] memory token1 = new address[](55);
+        token0[55] = getAddress(sourceChain, "WETH");
+
+        address[] memory token1 = new address[](56);
         token1[0] = getAddress(sourceChain, "WEETH");
         token1[1] = getAddress(sourceChain, "WSTETH");
         token1[2] = getAddress(sourceChain, "RETH");
@@ -253,136 +257,14 @@
         token1[52] = getAddress(sourceChain, "RSWETH");
         token1[53] = getAddress(sourceChain, "SFRXETH");
         token1[54] = getAddress(sourceChain, "SFRXETH");
-=======
-        address[] memory token0 = new address[](56);
-        token0[0] = address(WETH);
-        token0[1] = address(WETH);
-        token0[2] = address(WETH);
-        token0[3] = address(WETH);
-        token0[4] = address(WETH);
-        token0[5] = address(WETH);
-        token0[6] = address(WETH);
-        token0[7] = address(WETH);
-        token0[8] = address(WETH);
-        token0[9] = address(WETH);
-        token0[10] = address(WEETH);
-        token0[11] = address(WEETH);
-        token0[12] = address(WEETH);
-        token0[13] = address(WEETH);
-        token0[14] = address(WEETH);
-        token0[15] = address(WEETH);
-        token0[16] = address(WEETH);
-        token0[17] = address(WEETH);
-        token0[18] = address(WEETH);
-        token0[19] = address(WSTETH);
-        token0[20] = address(WSTETH);
-        token0[21] = address(WSTETH);
-        token0[22] = address(WSTETH);
-        token0[23] = address(WSTETH);
-        token0[24] = address(WSTETH);
-        token0[25] = address(WSTETH);
-        token0[26] = address(WSTETH);
-        token0[27] = address(RETH);
-        token0[28] = address(RETH);
-        token0[29] = address(RETH);
-        token0[30] = address(RETH);
-        token0[31] = address(RETH);
-        token0[32] = address(RETH);
-        token0[33] = address(RETH);
-        token0[34] = address(cbETH);
-        token0[35] = address(cbETH);
-        token0[36] = address(cbETH);
-        token0[37] = address(cbETH);
-        token0[38] = address(cbETH);
-        token0[39] = address(cbETH);
-        token0[40] = address(WBETH);
-        token0[41] = address(WBETH);
-        token0[42] = address(WBETH);
-        token0[43] = address(WBETH);
-        token0[44] = address(WBETH);
-        token0[45] = address(METH);
-        token0[46] = address(METH);
-        token0[47] = address(METH);
-        token0[48] = address(METH);
-        token0[49] = address(SWETH);
-        token0[50] = address(SWETH);
-        token0[51] = address(SWETH);
-        token0[52] = address(ETHX);
-        token0[53] = address(ETHX);
-        token0[54] = address(RSWETH);
-        token0[55] = address(WETH);
-
-        address[] memory token1 = new address[](56);
-        token1[0] = address(WEETH);
-        token1[1] = address(WSTETH);
-        token1[2] = address(RETH);
-        token1[3] = address(cbETH);
-        token1[4] = address(WBETH);
-        token1[5] = address(METH);
-        token1[6] = address(SWETH);
-        token1[7] = address(ETHX);
-        token1[8] = address(RSWETH);
-        token1[9] = address(SFRXETH);
-        token1[10] = address(WSTETH);
-        token1[11] = address(RETH);
-        token1[12] = address(cbETH);
-        token1[13] = address(WBETH);
-        token1[14] = address(METH);
-        token1[15] = address(SWETH);
-        token1[16] = address(ETHX);
-        token1[17] = address(RSWETH);
-        token1[18] = address(SFRXETH);
-        token1[19] = address(RETH);
-        token1[20] = address(cbETH);
-        token1[21] = address(WBETH);
-        token1[22] = address(METH);
-        token1[23] = address(SWETH);
-        token1[24] = address(ETHX);
-        token1[25] = address(RSWETH);
-        token1[26] = address(SFRXETH);
-        token1[27] = address(cbETH);
-        token1[28] = address(WBETH);
-        token1[29] = address(METH);
-        token1[30] = address(SWETH);
-        token1[31] = address(ETHX);
-        token1[32] = address(RSWETH);
-        token1[33] = address(SFRXETH);
-        token1[34] = address(WBETH);
-        token1[35] = address(METH);
-        token1[36] = address(SWETH);
-        token1[37] = address(ETHX);
-        token1[38] = address(RSWETH);
-        token1[39] = address(SFRXETH);
-        token1[40] = address(METH);
-        token1[41] = address(SWETH);
-        token1[42] = address(ETHX);
-        token1[43] = address(RSWETH);
-        token1[44] = address(SFRXETH);
-        token1[45] = address(SWETH);
-        token1[46] = address(ETHX);
-        token1[47] = address(RSWETH);
-        token1[48] = address(SFRXETH);
-        token1[49] = address(ETHX);
-        token1[50] = address(RSWETH);
-        token1[51] = address(SFRXETH);
-        token1[52] = address(RSWETH);
-        token1[53] = address(SFRXETH);
-        token1[54] = address(SFRXETH);
-        token1[55] = address(RSETH);
->>>>>>> 5376ee1e
+        token1[55] = getAddress(sourceChain, "RSETH");
 
         _addUniswapV3Leafs(leafs, token0, token1);
 
         // ========================== 1inch ==========================
-<<<<<<< HEAD
-        address[] memory assets = new address[](12);
-        SwapKind[] memory kind = new SwapKind[](12);
-        assets[0] = getAddress(sourceChain, "WETH");
-=======
         address[] memory assets = new address[](13);
         SwapKind[] memory kind = new SwapKind[](13);
-        assets[0] = address(WETH);
->>>>>>> 5376ee1e
+        assets[0] = getAddress(sourceChain, "WETH");
         kind[0] = SwapKind.BuyAndSell;
         assets[1] = getAddress(sourceChain, "WEETH");
         kind[1] = SwapKind.BuyAndSell;
@@ -406,7 +288,7 @@
         kind[10] = SwapKind.BuyAndSell;
         assets[11] = getAddress(sourceChain, "INST");
         kind[11] = SwapKind.Sell;
-        assets[12] = address(RSETH);
+        assets[12] = getAddress(sourceChain, "RSETH");
         kind[12] = SwapKind.BuyAndSell;
         _addLeafsFor1InchGeneralSwapping(leafs, assets, kind);
 
