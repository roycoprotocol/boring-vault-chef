// SPDX-License-Identifier: UNLICENSED
pragma solidity 0.8.21;

import {ERC20} from "@solmate/tokens/ERC20.sol";
import {AddressToBytes32Lib} from "src/helper/AddressToBytes32Lib.sol";

contract ChainValues {
    using AddressToBytes32Lib for address;
    using AddressToBytes32Lib for bytes32;

    string public constant mainnet = "mainnet";
    string public constant polygon = "polygon";
    string public constant bsc = "bsc";
    string public constant avalanche = "avalanche";
    string public constant arbitrum = "arbitrum";
    string public constant optimism = "optimism";
    string public constant base = "base";
    string public constant zircuit = "zircuit";
    string public constant mantle = "mantle";
    string public constant linea = "linea";
    string public constant scroll = "scroll";
    string public constant fraxtal = "fraxtal";
    string public constant holesky = "holesky";

    // Bridging constants.
    uint64 public constant ccipArbitrumChainSelector = 4949039107694359620;
    uint64 public constant ccipMainnetChainSelector = 5009297550715157269;
    uint32 public constant layerZeroBaseEndpointId = 30184;
    uint32 public constant layerZeroMainnetEndpointId = 30101;
    uint32 public constant layerZeroOptimismEndpointId = 30111;
    uint32 public constant layerZeroArbitrumEndpointId = 30110;
    uint32 public constant layerZeroLineaEndpointId = 30183;
    uint32 public constant layerZeroScrollEndpointId = 30214;

    error ChainValues__ZeroAddress(string chainName, string valueName);
    error ChainValues__ZeroBytes32(string chainName, string valueName);
    error ChainValues__ValueAlreadySet(string chainName, string valueName);

    mapping(string => mapping(string => bytes32)) public values;

    function getAddress(string memory chainName, string memory valueName) public view returns (address a) {
        a = values[chainName][valueName].toAddress();
        if (a == address(0)) {
            revert ChainValues__ZeroAddress(chainName, valueName);
        }
    }

    function getERC20(string memory chainName, string memory valueName) public view returns (ERC20 erc20) {
        address a = getAddress(chainName, valueName);
        erc20 = ERC20(a);
    }

    function getBytes32(string memory chainName, string memory valueName) public view returns (bytes32 b) {
        b = values[chainName][valueName];
        if (b == bytes32(0)) {
            revert ChainValues__ZeroBytes32(chainName, valueName);
        }
    }

    function setValue(bool overrideOk, string memory chainName, string memory valueName, bytes32 value) public {
        if (!overrideOk && values[chainName][valueName] != bytes32(0)) {
            revert ChainValues__ValueAlreadySet(chainName, valueName);
        }
        values[chainName][valueName] = value;
    }

    function setAddress(bool overrideOk, string memory chainName, string memory valueName, address value) public {
        setValue(overrideOk, chainName, valueName, value.toBytes32());
    }

    constructor() {
        // Add mainnet values
        _addMainnetValues();
        _addBaseValues();
        _addArbitrumValues();
        _addOptimismValues();
        _addMantleValues();
        _addZircuitValues();
        _addLineaValues();
        _addScrollValues();
        _addFraxtalValues();

        // Add testnet values
        _addHoleskyValues();
    }

    function _addMainnetValues() private {
        values[mainnet]["boringDeployerContract"] = 0xFD65ADF7d2f9ea09287543520a703522E0a360C9.toBytes32();
        // Liquid Ecosystem
        values[mainnet]["deployerAddress"] = 0x5F2F11ad8656439d5C14d9B351f8b09cDaC2A02d.toBytes32();
        values[mainnet]["dev0Address"] = 0x0463E60C7cE10e57911AB7bD1667eaa21de3e79b.toBytes32();
        values[mainnet]["dev1Address"] = 0xf8553c8552f906C19286F21711721E206EE4909E.toBytes32();
        values[mainnet]["liquidV1PriceRouter"] = 0x693799805B502264f9365440B93C113D86a4fFF5.toBytes32();
        values[mainnet]["liquidPayoutAddress"] = 0xA9962a5BfBea6918E958DeE0647E99fD7863b95A.toBytes32();
        values[mainnet]["liquidMultisig"] = 0xCEA8039076E35a825854c5C2f85659430b06ec96.toBytes32();
        values[mainnet]["liquidEth"] = 0xf0bb20865277aBd641a307eCe5Ee04E79073416C.toBytes32();
        values[mainnet]["liquidEthStrategist"] = 0x41DFc53B13932a2690C9790527C1967d8579a6ae.toBytes32();
        values[mainnet]["liquidEthManager"] = 0x227975088C28DBBb4b421c6d96781a53578f19a8.toBytes32();
        values[mainnet]["superSymbiotic"] = 0x917ceE801a67f933F2e6b33fC0cD1ED2d5909D88.toBytes32();
        values[mainnet]["superSymbioticTeller"] = 0x99dE9e5a3eC2750a6983C8732E6e795A35e7B861.toBytes32();
        values[mainnet]["weETHs"] = 0x917ceE801a67f933F2e6b33fC0cD1ED2d5909D88.toBytes32();

        // DeFi Ecosystem
        values[mainnet]["ETH"] = 0xEeeeeEeeeEeEeeEeEeEeeEEEeeeeEeeeeeeeEEeE.toBytes32();
        values[mainnet]["uniV3Router"] = 0xE592427A0AEce92De3Edee1F18E0157C05861564.toBytes32();
        values[mainnet]["uniV2Router"] = 0x7a250d5630B4cF539739dF2C5dAcb4c659F2488D.toBytes32();

        // ERC20s
        values[mainnet]["USDC"] = 0xA0b86991c6218b36c1d19D4a2e9Eb0cE3606eB48.toBytes32();
        values[mainnet]["WETH"] = 0xC02aaA39b223FE8D0A0e5C4F27eAD9083C756Cc2.toBytes32();
        values[mainnet]["WBTC"] = 0x2260FAC5E5542a773Aa44fBCfeDf7C193bc2C599.toBytes32();
        values[mainnet]["USDT"] = 0xdAC17F958D2ee523a2206206994597C13D831ec7.toBytes32();
        values[mainnet]["TUSD"] = 0x0000000000085d4780B73119b644AE5ecd22b376.toBytes32();
        values[mainnet]["DAI"] = 0x6B175474E89094C44Da98b954EedeAC495271d0F.toBytes32();
        values[mainnet]["WSTETH"] = 0x7f39C581F595B53c5cb19bD0b3f8dA6c935E2Ca0.toBytes32();
        values[mainnet]["STETH"] = 0xae7ab96520DE3A18E5e111B5EaAb095312D7fE84.toBytes32();
        values[mainnet]["FRAX"] = 0x853d955aCEf822Db058eb8505911ED77F175b99e.toBytes32();
        values[mainnet]["BAL"] = 0xba100000625a3754423978a60c9317c58a424e3D.toBytes32();
        values[mainnet]["COMP"] = 0xc00e94Cb662C3520282E6f5717214004A7f26888.toBytes32();
        values[mainnet]["LINK"] = 0x514910771AF9Ca656af840dff83E8264EcF986CA.toBytes32();
        values[mainnet]["rETH"] = 0xae78736Cd615f374D3085123A210448E74Fc6393.toBytes32();
        values[mainnet]["RETH"] = 0xae78736Cd615f374D3085123A210448E74Fc6393.toBytes32();
        values[mainnet]["cbETH"] = 0xBe9895146f7AF43049ca1c1AE358B0541Ea49704.toBytes32();
        values[mainnet]["RPL"] = 0xD33526068D116cE69F19A9ee46F0bd304F21A51f.toBytes32();
        values[mainnet]["BOND"] = 0x0391D2021f89DC339F60Fff84546EA23E337750f.toBytes32();
        values[mainnet]["SWETH"] = 0xf951E335afb289353dc249e82926178EaC7DEd78.toBytes32();
        values[mainnet]["AURA"] = 0xC0c293ce456fF0ED870ADd98a0828Dd4d2903DBF.toBytes32();
        values[mainnet]["GHO"] = 0x40D16FC0246aD3160Ccc09B8D0D3A2cD28aE6C2f.toBytes32();
        values[mainnet]["LUSD"] = 0x5f98805A4E8be255a32880FDeC7F6728C6568bA0.toBytes32();
        values[mainnet]["OHM"] = 0x64aa3364F17a4D01c6f1751Fd97C2BD3D7e7f1D5.toBytes32();
        values[mainnet]["MKR"] = 0x9f8F72aA9304c8B593d555F12eF6589cC3A579A2.toBytes32();
        values[mainnet]["APE"] = 0x4d224452801ACEd8B2F0aebE155379bb5D594381.toBytes32();
        values[mainnet]["UNI"] = 0x1f9840a85d5aF5bf1D1762F925BDADdC4201F984.toBytes32();
        values[mainnet]["CRV"] = 0xD533a949740bb3306d119CC777fa900bA034cd52.toBytes32();
        values[mainnet]["CVX"] = 0x4e3FBD56CD56c3e72c1403e103b45Db9da5B9D2B.toBytes32();
        values[mainnet]["FRXETH"] = 0x5E8422345238F34275888049021821E8E08CAa1f.toBytes32();
        values[mainnet]["CRVUSD"] = 0xf939E0A03FB07F59A73314E73794Be0E57ac1b4E.toBytes32();
        values[mainnet]["OETH"] = 0x856c4Efb76C1D1AE02e20CEB03A2A6a08b0b8dC3.toBytes32();
        values[mainnet]["MKUSD"] = 0x4591DBfF62656E7859Afe5e45f6f47D3669fBB28.toBytes32();
        values[mainnet]["YETH"] = 0x1BED97CBC3c24A4fb5C069C6E311a967386131f7.toBytes32();
        values[mainnet]["ETHX"] = 0xA35b1B31Ce002FBF2058D22F30f95D405200A15b.toBytes32();
        values[mainnet]["weETH"] = 0xCd5fE23C85820F7B72D0926FC9b05b43E359b7ee.toBytes32();
        values[mainnet]["WEETH"] = 0xCd5fE23C85820F7B72D0926FC9b05b43E359b7ee.toBytes32();
        values[mainnet]["EETH"] = 0x35fA164735182de50811E8e2E824cFb9B6118ac2.toBytes32();
        values[mainnet]["EZETH"] = 0xbf5495Efe5DB9ce00f80364C8B423567e58d2110.toBytes32();
        values[mainnet]["RSETH"] = 0xA1290d69c65A6Fe4DF752f95823fae25cB99e5A7.toBytes32();
        values[mainnet]["OSETH"] = 0xf1C9acDc66974dFB6dEcB12aA385b9cD01190E38.toBytes32();
        values[mainnet]["RSWETH"] = 0xFAe103DC9cf190eD75350761e95403b7b8aFa6c0.toBytes32();
        values[mainnet]["PENDLE"] = 0x808507121B80c02388fAd14726482e061B8da827.toBytes32();
        values[mainnet]["SUSDE"] = 0x9D39A5DE30e57443BfF2A8307A4256c8797A3497.toBytes32();
        values[mainnet]["USDE"] = 0x4c9EDD5852cd905f086C759E8383e09bff1E68B3.toBytes32();
        values[mainnet]["GEAR"] = 0xBa3335588D9403515223F109EdC4eB7269a9Ab5D.toBytes32();
        values[mainnet]["SDAI"] = 0x83F20F44975D03b1b09e64809B757c47f942BEeA.toBytes32();
        values[mainnet]["PYUSD"] = 0x6c3ea9036406852006290770BEdFcAbA0e23A0e8.toBytes32();
        values[mainnet]["METH"] = 0xd5F7838F5C461fefF7FE49ea5ebaF7728bB0ADfa.toBytes32();
        values[mainnet]["TBTC"] = 0x18084fbA666a33d37592fA2633fD49a74DD93a88.toBytes32();
        values[mainnet]["INST"] = 0x6f40d4A6237C257fff2dB00FA0510DeEECd303eb.toBytes32();
        values[mainnet]["LBTC"] = 0x8236a87084f8B84306f72007F36F2618A5634494.toBytes32();
        values[mainnet]["RSR"] = 0x320623b8E4fF03373931769A31Fc52A4E78B5d70.toBytes32();
        values[mainnet]["SFRXETH"] = 0xac3E018457B222d93114458476f3E3416Abbe38F.toBytes32();
        values[mainnet]["WBETH"] = 0xa2E3356610840701BDf5611a53974510Ae27E2e1.toBytes32();
        values[mainnet]["UNIETH"] = 0xF1376bceF0f78459C0Ed0ba5ddce976F1ddF51F4.toBytes32();
        values[mainnet]["CBETH"] = 0xBe9895146f7AF43049ca1c1AE358B0541Ea49704.toBytes32();
        values[mainnet]["USD0"] = 0x73A15FeD60Bf67631dC6cd7Bc5B6e8da8190aCF5.toBytes32();
        values[mainnet]["USD0_plus"] = 0x35D8949372D46B7a3D5A56006AE77B215fc69bC0.toBytes32();
        values[mainnet]["deUSD"] = 0x15700B564Ca08D9439C58cA5053166E8317aa138.toBytes32();
        values[mainnet]["sdeUSD"] = 0x5C5b196aBE0d54485975D1Ec29617D42D9198326.toBytes32();
        values[mainnet]["pumpBTC"] = 0xF469fBD2abcd6B9de8E169d128226C0Fc90a012e.toBytes32();
        values[mainnet]["CAKE"] = 0x152649eA73beAb28c5b49B26eb48f7EAD6d4c898.toBytes32();
        values[mainnet]["cbBTC"] = 0xcbB7C0000aB88B473b1f5aFd9ef808440eed33Bf.toBytes32();
        values[mainnet]["fBTC"] = 0xC96dE26018A54D51c097160568752c4E3BD6C364.toBytes32();
        values[mainnet]["wcUSDCv3"] = 0x27F2f159Fe990Ba83D57f39Fd69661764BEbf37a.toBytes32();

        // Rate providers
        values[mainnet]["WEETH_RATE_PROVIDER"] = 0xCd5fE23C85820F7B72D0926FC9b05b43E359b7ee.toBytes32();
        values[mainnet]["ETHX_RATE_PROVIDER"] = 0xAAE054B9b822554dd1D9d1F48f892B4585D3bbf0.toBytes32();
        values[mainnet]["UNIETH_RATE_PROVIDER"] = 0x2c3b8c5e98A6e89AAAF21Deebf5FF9d08c4A9FF7.toBytes32();

        // Chainlink Datafeeds
        values[mainnet]["WETH_USD_FEED"] = 0x5f4eC3Df9cbd43714FE2740f5E3616155c5b8419.toBytes32();
        values[mainnet]["USDC_USD_FEED"] = 0x8fFfFfd4AfB6115b954Bd326cbe7B4BA576818f6.toBytes32();
        values[mainnet]["WBTC_USD_FEED"] = 0xF4030086522a5bEEa4988F8cA5B36dbC97BeE88c.toBytes32();
        values[mainnet]["TUSD_USD_FEED"] = 0xec746eCF986E2927Abd291a2A1716c940100f8Ba.toBytes32();
        values[mainnet]["STETH_USD_FEED"] = 0xCfE54B5cD566aB89272946F602D76Ea879CAb4a8.toBytes32();
        values[mainnet]["DAI_USD_FEED"] = 0xAed0c38402a5d19df6E4c03F4E2DceD6e29c1ee9.toBytes32();
        values[mainnet]["USDT_USD_FEED"] = 0x3E7d1eAB13ad0104d2750B8863b489D65364e32D.toBytes32();
        values[mainnet]["COMP_USD_FEED"] = 0xdbd020CAeF83eFd542f4De03e3cF0C28A4428bd5.toBytes32();
        values[mainnet]["fastGasFeed"] = 0x169E633A2D1E6c10dD91238Ba11c4A708dfEF37C.toBytes32();
        values[mainnet]["FRAX_USD_FEED"] = 0xB9E1E3A9feFf48998E45Fa90847ed4D467E8BcfD.toBytes32();
        values[mainnet]["RETH_ETH_FEED"] = 0x536218f9E9Eb48863970252233c8F271f554C2d0.toBytes32();
        values[mainnet]["BOND_ETH_FEED"] = 0xdd22A54e05410D8d1007c38b5c7A3eD74b855281.toBytes32();
        values[mainnet]["CBETH_ETH_FEED"] = 0xF017fcB346A1885194689bA23Eff2fE6fA5C483b.toBytes32();
        values[mainnet]["STETH_ETH_FEED"] = 0x86392dC19c0b719886221c78AB11eb8Cf5c52812.toBytes32();
        values[mainnet]["BAL_USD_FEED"] = 0xdF2917806E30300537aEB49A7663062F4d1F2b5F.toBytes32();
        values[mainnet]["GHO_USD_FEED"] = 0x3f12643D3f6f874d39C2a4c9f2Cd6f2DbAC877FC.toBytes32();
        values[mainnet]["LUSD_USD_FEED"] = 0x3D7aE7E594f2f2091Ad8798313450130d0Aba3a0.toBytes32();
        values[mainnet]["OHM_ETH_FEED"] = 0x9a72298ae3886221820B1c878d12D872087D3a23.toBytes32();
        values[mainnet]["MKR_USD_FEED"] = 0xec1D1B3b0443256cc3860e24a46F108e699484Aa.toBytes32();
        values[mainnet]["UNI_ETH_FEED"] = 0xD6aA3D25116d8dA79Ea0246c4826EB951872e02e.toBytes32();
        values[mainnet]["APE_USD_FEED"] = 0xD10aBbC76679a20055E167BB80A24ac851b37056.toBytes32();
        values[mainnet]["CRV_USD_FEED"] = 0xCd627aA160A6fA45Eb793D19Ef54f5062F20f33f.toBytes32();
        values[mainnet]["CVX_USD_FEED"] = 0xd962fC30A72A84cE50161031391756Bf2876Af5D.toBytes32();
        values[mainnet]["CVX_ETH_FEED"] = 0xC9CbF687f43176B302F03f5e58470b77D07c61c6.toBytes32();
        values[mainnet]["CRVUSD_USD_FEED"] = 0xEEf0C605546958c1f899b6fB336C20671f9cD49F.toBytes32();
        values[mainnet]["LINK_USD_FEED"] = 0x2c1d072e956AFFC0D435Cb7AC38EF18d24d9127c.toBytes32();

        // Aave V2 Tokens
        values[mainnet]["aV2WETH"] = 0x030bA81f1c18d280636F32af80b9AAd02Cf0854e.toBytes32();
        values[mainnet]["aV2USDC"] = 0xBcca60bB61934080951369a648Fb03DF4F96263C.toBytes32();
        values[mainnet]["dV2USDC"] = 0x619beb58998eD2278e08620f97007e1116D5D25b.toBytes32();
        values[mainnet]["dV2WETH"] = 0xF63B34710400CAd3e044cFfDcAb00a0f32E33eCf.toBytes32();
        values[mainnet]["aV2WBTC"] = 0x9ff58f4fFB29fA2266Ab25e75e2A8b3503311656.toBytes32();
        values[mainnet]["aV2TUSD"] = 0x101cc05f4A51C0319f570d5E146a8C625198e636.toBytes32();
        values[mainnet]["aV2STETH"] = 0x1982b2F5814301d4e9a8b0201555376e62F82428.toBytes32();
        values[mainnet]["aV2DAI"] = 0x028171bCA77440897B824Ca71D1c56caC55b68A3.toBytes32();
        values[mainnet]["dV2DAI"] = 0x6C3c78838c761c6Ac7bE9F59fe808ea2A6E4379d.toBytes32();
        values[mainnet]["aV2USDT"] = 0x3Ed3B47Dd13EC9a98b44e6204A523E766B225811.toBytes32();
        values[mainnet]["dV2USDT"] = 0x531842cEbbdD378f8ee36D171d6cC9C4fcf475Ec.toBytes32();

        // Aave V3 Tokens
        values[mainnet]["aV3WETH"] = 0x4d5F47FA6A74757f35C14fD3a6Ef8E3C9BC514E8.toBytes32();
        values[mainnet]["aV3USDC"] = 0x98C23E9d8f34FEFb1B7BD6a91B7FF122F4e16F5c.toBytes32();
        values[mainnet]["dV3USDC"] = 0x72E95b8931767C79bA4EeE721354d6E99a61D004.toBytes32();
        values[mainnet]["aV3DAI"] = 0x018008bfb33d285247A21d44E50697654f754e63.toBytes32();
        values[mainnet]["dV3DAI"] = 0xcF8d0c70c850859266f5C338b38F9D663181C314.toBytes32();
        values[mainnet]["dV3WETH"] = 0xeA51d7853EEFb32b6ee06b1C12E6dcCA88Be0fFE.toBytes32();
        values[mainnet]["aV3WBTC"] = 0x5Ee5bf7ae06D1Be5997A1A72006FE6C607eC6DE8.toBytes32();
        values[mainnet]["aV3USDT"] = 0x23878914EFE38d27C4D67Ab83ed1b93A74D4086a.toBytes32();
        values[mainnet]["dV3USDT"] = 0x6df1C1E379bC5a00a7b4C6e67A203333772f45A8.toBytes32();
        values[mainnet]["aV3sDAI"] = 0x4C612E3B15b96Ff9A6faED838F8d07d479a8dD4c.toBytes32();
        values[mainnet]["aV3CrvUsd"] = 0xb82fa9f31612989525992FCfBB09AB22Eff5c85A.toBytes32();
        values[mainnet]["dV3CrvUsd"] = 0x028f7886F3e937f8479efaD64f31B3fE1119857a.toBytes32();
        values[mainnet]["aV3WeETH"] = 0xBdfa7b7893081B35Fb54027489e2Bc7A38275129.toBytes32();

        // Balancer V2 Addresses
        values[mainnet]["BB_A_USD"] = 0xfeBb0bbf162E64fb9D0dfe186E517d84C395f016.toBytes32();
        values[mainnet]["BB_A_USD_V3"] = 0xc443C15033FCB6Cf72cC24f1BDA0Db070DdD9786.toBytes32();
        values[mainnet]["vanillaUsdcDaiUsdt"] = 0x79c58f70905F734641735BC61e45c19dD9Ad60bC.toBytes32();
        values[mainnet]["BB_A_WETH"] = 0x60D604890feaa0b5460B28A424407c24fe89374a.toBytes32();
        values[mainnet]["wstETH_bbaWETH"] = 0xE0fCBf4d98F0aD982DB260f86cf28b49845403C5.toBytes32();
        values[mainnet]["new_wstETH_bbaWETH"] = 0x41503C9D499ddbd1dCdf818a1b05e9774203Bf46.toBytes32();
        values[mainnet]["GHO_LUSD_BPT"] = 0x3FA8C89704e5d07565444009e5d9e624B40Be813.toBytes32();
        values[mainnet]["swETH_bbaWETH"] = 0xaE8535c23afeDdA9304B03c68a3563B75fc8f92b.toBytes32();
        values[mainnet]["swETH_wETH"] = 0x02D928E68D8F10C0358566152677Db51E1e2Dc8C.toBytes32();
        values[mainnet]["deUSD_sdeUSD_ECLP"] = 0x41FDbea2E52790c0a1Dc374F07b628741f2E062D.toBytes32();
        values[mainnet]["deUSD_sdeUSD_ECLP_Gauge"] = 0xA00DB7d9c465e95e4AA814A9340B9A161364470a.toBytes32();
        values[mainnet]["deUSD_sdeUSD_ECLP_id"] = 0x41fdbea2e52790c0a1dc374f07b628741f2e062d0002000000000000000006be;
        values[mainnet]["aura_deUSD_sdeUSD_ECLP"] = 0x7405Bf405185391525Ab06fABcdFf51fdc656A46.toBytes32();

        values[mainnet]["rETH_weETH_id"] = 0x05ff47afada98a98982113758878f9a8b9fdda0a000000000000000000000645;
        values[mainnet]["rETH_weETH"] = 0x05ff47AFADa98a98982113758878F9A8B9FddA0a.toBytes32();
        values[mainnet]["rETH_weETH_gauge"] = 0xC859BF9d7B8C557bBd229565124c2C09269F3aEF.toBytes32();
        values[mainnet]["aura_reth_weeth"] = 0x07A319A023859BbD49CC9C38ee891c3EA9283Cc5.toBytes32();

        values[mainnet]["ezETH_wETH"] = 0x596192bB6e41802428Ac943D2f1476C1Af25CC0E.toBytes32();
        values[mainnet]["ezETH_wETH_gauge"] = 0xa8B309a75f0D64ED632d45A003c68A30e59A1D8b.toBytes32();
        values[mainnet]["aura_ezETH_wETH"] = 0x95eC73Baa0eCF8159b4EE897D973E41f51978E50.toBytes32();

        values[mainnet]["rsETH_ETHx"] = 0x7761b6E0Daa04E70637D81f1Da7d186C205C2aDE.toBytes32();
        values[mainnet]["rsETH_ETHx_gauge"] = 0x0BcDb6d9b27Bd62d3De605393902C7d1a2c71Aab.toBytes32();
        values[mainnet]["aura_rsETH_ETHx"] = 0xf618102462Ff3cf7edbA4c067316F1C3AbdbA193.toBytes32();

        values[mainnet]["rETH_wETH_id"] = 0x1e19cf2d73a72ef1332c882f20534b6519be0276000200000000000000000112;
        values[mainnet]["rETH_wETH"] = 0x1E19CF2D73a72Ef1332C882F20534B6519Be0276.toBytes32();
        values[mainnet]["rETH_wETH_gauge"] = 0x79eF6103A513951a3b25743DB509E267685726B7.toBytes32();
        values[mainnet]["aura_reth_weth"] = 0xDd1fE5AD401D4777cE89959b7fa587e569Bf125D.toBytes32();

        values[mainnet]["rsETH_wETH_id"] = 0x58aadfb1afac0ad7fca1148f3cde6aedf5236b6d00000000000000000000067f;
        values[mainnet]["rsETH_wETH"] = 0x58AAdFB1Afac0ad7fca1148f3cdE6aEDF5236B6D.toBytes32();
        values[mainnet]["rsETH_wETH_gauge"] = 0xdf04E3a7ab9857a16FB97174e0f1001aa44380AF.toBytes32();
        values[mainnet]["aura_rsETH_wETH"] = 0xB5FdB4f75C26798A62302ee4959E4281667557E0.toBytes32();

        values[mainnet]["ezETH_weETH_rswETH"] = 0x848a5564158d84b8A8fb68ab5D004Fae11619A54.toBytes32();
        values[mainnet]["ezETH_weETH_rswETH_gauge"] = 0x253ED65fff980AEE7E94a0dC57BE304426048b35.toBytes32();
        values[mainnet]["aura_ezETH_weETH_rswETH"] = 0xce98eb8b2Fb98049b3F2dB0A212Ba7ca3Efd63b0.toBytes32();

        values[mainnet]["BAL_wETH"] = 0x5c6Ee304399DBdB9C8Ef030aB642B10820DB8F56.toBytes32();
        values[mainnet]["PENDLE_wETH"] = 0xFD1Cf6FD41F229Ca86ada0584c63C49C3d66BbC9.toBytes32();
        values[mainnet]["wETH_AURA"] = 0xCfCA23cA9CA720B6E98E3Eb9B6aa0fFC4a5C08B9.toBytes32();

        // values[mainnet]["ezETH_wETH"] = 0x596192bB6e41802428Ac943D2f1476C1Af25CC0E.toBytes32();
        // values[mainnet]["ezETH_wETH_gauge"] = 0xa8B309a75f0D64ED632d45A003c68A30e59A1D8b.toBytes32();
        // values[mainnet]["aura_ezETH_wETH"] = 0x95eC73Baa0eCF8159b4EE897D973E41f51978E50.toBytes32();

        // Linear Pools.
        values[mainnet]["bb_a_dai"] = 0x6667c6fa9f2b3Fc1Cc8D85320b62703d938E4385.toBytes32();
        values[mainnet]["bb_a_usdt"] = 0xA1697F9Af0875B63DdC472d6EeBADa8C1fAB8568.toBytes32();
        values[mainnet]["bb_a_usdc"] = 0xcbFA4532D8B2ade2C261D3DD5ef2A2284f792692.toBytes32();

        values[mainnet]["BB_A_USD_GAUGE"] = 0x0052688295413b32626D226a205b95cDB337DE86.toBytes32(); // query subgraph for gauges wrt to poolId: https://docs.balancer.fi/reference/vebal-and-gauges/gauges.html#query-gauge-by-l2-sidechain-pool:~:text=%23-,Query%20Pending%20Tokens%20for%20a%20Given%20Pool,-The%20process%20differs
        values[mainnet]["BB_A_USD_GAUGE_ADDRESS"] = 0x0052688295413b32626D226a205b95cDB337DE86.toBytes32();
        values[mainnet]["wstETH_bbaWETH_GAUGE_ADDRESS"] = 0x5f838591A5A8048F0E4C4c7fCca8fD9A25BF0590.toBytes32();

        // Mainnet Balancer Specific Addresses
        values[mainnet]["vault"] = 0xBA12222222228d8Ba445958a75a0704d566BF2C8.toBytes32();
        values[mainnet]["balancerVault"] = 0xBA12222222228d8Ba445958a75a0704d566BF2C8.toBytes32();
        values[mainnet]["relayer"] = 0xfeA793Aa415061C483D2390414275AD314B3F621.toBytes32();
        values[mainnet]["minter"] = 0x239e55F427D44C3cc793f49bFB507ebe76638a2b.toBytes32();
        values[mainnet]["USDC_DAI_USDT_BPT"] = 0x79c58f70905F734641735BC61e45c19dD9Ad60bC.toBytes32();
        values[mainnet]["rETH_wETH_BPT"] = 0x1E19CF2D73a72Ef1332C882F20534B6519Be0276.toBytes32();
        values[mainnet]["wstETH_wETH_BPT"] = 0x32296969Ef14EB0c6d29669C550D4a0449130230.toBytes32();
        values[mainnet]["wstETH_cbETH_BPT"] = 0x9c6d47Ff73e0F5E51BE5FD53236e3F595C5793F2.toBytes32();
        values[mainnet]["bb_a_USD_BPT"] = 0xfeBb0bbf162E64fb9D0dfe186E517d84C395f016.toBytes32();
        values[mainnet]["bb_a_USDC_BPT"] = 0xcbFA4532D8B2ade2C261D3DD5ef2A2284f792692.toBytes32();
        values[mainnet]["bb_a_DAI_BPT"] = 0x6667c6fa9f2b3Fc1Cc8D85320b62703d938E4385.toBytes32();
        values[mainnet]["bb_a_USDT_BPT"] = 0xA1697F9Af0875B63DdC472d6EeBADa8C1fAB8568.toBytes32();
        values[mainnet]["aura_rETH_wETH_BPT"] = 0xDd1fE5AD401D4777cE89959b7fa587e569Bf125D.toBytes32();
        values[mainnet]["GHO_bb_a_USD_BPT"] = 0xc2B021133D1b0cF07dba696fd5DD89338428225B.toBytes32();

        values[mainnet]["wstETH_wETH_BPT"] = 0x93d199263632a4EF4Bb438F1feB99e57b4b5f0BD.toBytes32();
        values[mainnet]["wstETH_wETH_Id"] = 0x93d199263632a4ef4bb438f1feb99e57b4b5f0bd0000000000000000000005c2;
        values[mainnet]["wstETH_wETH_Gauge"] = 0x5C0F23A5c1be65Fa710d385814a7Fd1Bda480b1C.toBytes32();
        values[mainnet]["aura_wstETH_wETH"] = 0x2a14dB8D09dB0542f6A371c0cB308A768227D67D.toBytes32();

        // Rate Providers
        values[mainnet]["cbethRateProvider"] = 0x7311E4BB8a72e7B300c5B8BDE4de6CdaA822a5b1.toBytes32();
        values[mainnet]["rethRateProvider"] = 0x1a8F81c256aee9C640e14bB0453ce247ea0DFE6F.toBytes32();
        values[mainnet]["sDaiRateProvider"] = 0xc7177B6E18c1Abd725F5b75792e5F7A3bA5DBC2c.toBytes32();
        values[mainnet]["rsETHRateProvider"] = 0x746df66bc1Bb361b9E8E2a794C299c3427976e6C.toBytes32();

        // Compound V2
        // Cvalues[mainnet]["cDAI"] = C0x5d3a536E4D6DbD6114cc1Ead35777bAB948E3643.toBytes32();
        // Cvalues[mainnet]["cUSDC"] = C0x39AA39c021dfbaE8faC545936693aC917d5E7563.toBytes32();
        // Cvalues[mainnet]["cTUSD"] = C0x12392F67bdf24faE0AF363c24aC620a2f67DAd86.toBytes32();

        // Chainlink Automation Registry
        values[mainnet]["automationRegistry"] = 0x02777053d6764996e594c3E88AF1D58D5363a2e6.toBytes32();
        values[mainnet]["automationRegistryV2"] = 0x6593c7De001fC8542bB1703532EE1E5aA0D458fD.toBytes32();
        values[mainnet]["automationRegistrarV2"] = 0x6B0B234fB2f380309D47A7E9391E29E9a179395a.toBytes32();

        // FraxLend Pairs
        values[mainnet]["FXS_FRAX_PAIR"] = 0xDbe88DBAc39263c47629ebbA02b3eF4cf0752A72.toBytes32();
        values[mainnet]["FPI_FRAX_PAIR"] = 0x74F82Bd9D0390A4180DaaEc92D64cf0708751759.toBytes32();
        values[mainnet]["SFRXETH_FRAX_PAIR"] = 0x78bB3aEC3d855431bd9289fD98dA13F9ebB7ef15.toBytes32();
        values[mainnet]["CRV_FRAX_PAIR"] = 0x3835a58CA93Cdb5f912519ad366826aC9a752510.toBytes32(); // FraxlendV1
        values[mainnet]["WBTC_FRAX_PAIR"] = 0x32467a5fc2d72D21E8DCe990906547A2b012f382.toBytes32(); // FraxlendV1
        values[mainnet]["WETH_FRAX_PAIR"] = 0x794F6B13FBd7EB7ef10d1ED205c9a416910207Ff.toBytes32(); // FraxlendV1
        values[mainnet]["CVX_FRAX_PAIR"] = 0xa1D100a5bf6BFd2736837c97248853D989a9ED84.toBytes32(); // FraxlendV1
        values[mainnet]["MKR_FRAX_PAIR"] = 0x82Ec28636B77661a95f021090F6bE0C8d379DD5D.toBytes32(); // FraxlendV2
        values[mainnet]["APE_FRAX_PAIR"] = 0x3a25B9aB8c07FfEFEe614531C75905E810d8A239.toBytes32(); // FraxlendV2
        values[mainnet]["UNI_FRAX_PAIR"] = 0xc6CadA314389430d396C7b0C70c6281e99ca7fe8.toBytes32(); // FraxlendV2

        /// From Crispy's curve tests

        // Curve Pools and Tokens
        values[mainnet]["TriCryptoPool"] = 0xD51a44d3FaE010294C616388b506AcdA1bfAAE46.toBytes32();
        values[mainnet]["CRV_3_CRYPTO"] = 0xc4AD29ba4B3c580e6D59105FFf484999997675Ff.toBytes32();
        values[mainnet]["daiUsdcUsdtPool"] = 0xbEbc44782C7dB0a1A60Cb6fe97d0b483032FF1C7.toBytes32();
        values[mainnet]["CRV_DAI_USDC_USDT"] = 0x6c3F90f043a72FA612cbac8115EE7e52BDe6E490.toBytes32();
        values[mainnet]["frax3CrvPool"] = 0xd632f22692FaC7611d2AA1C0D552930D43CAEd3B.toBytes32();
        values[mainnet]["CRV_FRAX_3CRV"] = 0xd632f22692FaC7611d2AA1C0D552930D43CAEd3B.toBytes32();
        values[mainnet]["wethCrvPool"] = 0x8301AE4fc9c624d1D396cbDAa1ed877821D7C511.toBytes32();
        values[mainnet]["CRV_WETH_CRV"] = 0xEd4064f376cB8d68F770FB1Ff088a3d0F3FF5c4d.toBytes32();
        values[mainnet]["aave3Pool"] = 0xDeBF20617708857ebe4F679508E7b7863a8A8EeE.toBytes32();
        values[mainnet]["CRV_AAVE_3CRV"] = 0xFd2a8fA60Abd58Efe3EeE34dd494cD491dC14900.toBytes32();
        values[mainnet]["stETHWethNg"] = 0x21E27a5E5513D6e65C4f830167390997aA84843a.toBytes32();
        values[mainnet]["EthFrxEthCurvePool"] = 0xa1F8A6807c402E4A15ef4EBa36528A3FED24E577.toBytes32();
        values[mainnet]["triCrypto2"] = 0xD51a44d3FaE010294C616388b506AcdA1bfAAE46.toBytes32();
        values[mainnet]["weETH_wETH_ng"] = 0xDB74dfDD3BB46bE8Ce6C33dC9D82777BCFc3dEd5.toBytes32();
        values[mainnet]["weETH_wETH_ng_gauge"] = 0x053df3e4D0CeD9a3Bf0494F97E83CE1f13BdC0E2.toBytes32();
        values[mainnet]["USD0_USD0++_CurvePool"] = 0x1d08E7adC263CfC70b1BaBe6dC5Bb339c16Eec52.toBytes32();
        values[mainnet]["USD0_USD0++_CurveGauge"] = 0x5C00817B67b40f3b347bD4275B4BBA4840c8127a.toBytes32();

        values[mainnet]["UsdcCrvUsdPool"] = 0x4DEcE678ceceb27446b35C672dC7d61F30bAD69E.toBytes32();
        values[mainnet]["UsdcCrvUsdToken"] = 0x4DEcE678ceceb27446b35C672dC7d61F30bAD69E.toBytes32();
        values[mainnet]["UsdcCrvUsdGauge"] = 0x95f00391cB5EebCd190EB58728B4CE23DbFa6ac1.toBytes32();
        values[mainnet]["WethRethPool"] = 0x0f3159811670c117c372428D4E69AC32325e4D0F.toBytes32();
        values[mainnet]["WethRethToken"] = 0x6c38cE8984a890F5e46e6dF6117C26b3F1EcfC9C.toBytes32();
        values[mainnet]["WethRethGauge"] = 0x9d4D981d8a9066f5db8532A5816543dE8819d4A8.toBytes32();
        values[mainnet]["UsdtCrvUsdPool"] = 0x390f3595bCa2Df7d23783dFd126427CCeb997BF4.toBytes32();
        values[mainnet]["UsdtCrvUsdToken"] = 0x390f3595bCa2Df7d23783dFd126427CCeb997BF4.toBytes32();
        values[mainnet]["UsdtCrvUsdGauge"] = 0x4e6bB6B7447B7B2Aa268C16AB87F4Bb48BF57939.toBytes32();
        values[mainnet]["EthStethPool"] = 0xDC24316b9AE028F1497c275EB9192a3Ea0f67022.toBytes32();
        values[mainnet]["EthStethToken"] = 0x06325440D014e39736583c165C2963BA99fAf14E.toBytes32();
        values[mainnet]["EthStethGauge"] = 0x182B723a58739a9c974cFDB385ceaDb237453c28.toBytes32();
        values[mainnet]["FraxUsdcPool"] = 0xDcEF968d416a41Cdac0ED8702fAC8128A64241A2.toBytes32();
        values[mainnet]["FraxUsdcToken"] = 0x3175Df0976dFA876431C2E9eE6Bc45b65d3473CC.toBytes32();
        values[mainnet]["FraxUsdcGauge"] = 0xCFc25170633581Bf896CB6CDeE170e3E3Aa59503.toBytes32();
        values[mainnet]["WethFrxethPool"] = 0x9c3B46C0Ceb5B9e304FCd6D88Fc50f7DD24B31Bc.toBytes32();
        values[mainnet]["WethFrxethToken"] = 0x9c3B46C0Ceb5B9e304FCd6D88Fc50f7DD24B31Bc.toBytes32();
        values[mainnet]["WethFrxethGauge"] = 0x4E21418095d32d15c6e2B96A9910772613A50d50.toBytes32();
        values[mainnet]["EthFrxethPool"] = 0xa1F8A6807c402E4A15ef4EBa36528A3FED24E577.toBytes32();
        values[mainnet]["EthFrxethToken"] = 0xf43211935C781D5ca1a41d2041F397B8A7366C7A.toBytes32();
        values[mainnet]["EthFrxethGauge"] = 0x2932a86df44Fe8D2A706d8e9c5d51c24883423F5.toBytes32();
        values[mainnet]["StethFrxethPool"] = 0x4d9f9D15101EEC665F77210cB999639f760F831E.toBytes32();
        values[mainnet]["StethFrxethToken"] = 0x4d9f9D15101EEC665F77210cB999639f760F831E.toBytes32();
        values[mainnet]["StethFrxethGauge"] = 0x821529Bb07c83803C9CC7763e5974386e9eFEdC7.toBytes32();
        values[mainnet]["WethCvxPool"] = 0xB576491F1E6e5E62f1d8F26062Ee822B40B0E0d4.toBytes32();
        values[mainnet]["WethCvxToken"] = 0x3A283D9c08E8b55966afb64C515f5143cf907611.toBytes32();
        values[mainnet]["WethCvxGauge"] = 0x7E1444BA99dcdFfE8fBdb42C02F0005D14f13BE1.toBytes32();
        values[mainnet]["EthStethNgPool"] = 0x21E27a5E5513D6e65C4f830167390997aA84843a.toBytes32();
        values[mainnet]["EthStethNgToken"] = 0x21E27a5E5513D6e65C4f830167390997aA84843a.toBytes32();
        values[mainnet]["EthStethNgGauge"] = 0x79F21BC30632cd40d2aF8134B469a0EB4C9574AA.toBytes32();
        values[mainnet]["EthOethPool"] = 0x94B17476A93b3262d87B9a326965D1E91f9c13E7.toBytes32();
        values[mainnet]["EthOethToken"] = 0x94B17476A93b3262d87B9a326965D1E91f9c13E7.toBytes32();
        values[mainnet]["EthOethGauge"] = 0xd03BE91b1932715709e18021734fcB91BB431715.toBytes32();
        values[mainnet]["FraxCrvUsdPool"] = 0x0CD6f267b2086bea681E922E19D40512511BE538.toBytes32();
        values[mainnet]["FraxCrvUsdToken"] = 0x0CD6f267b2086bea681E922E19D40512511BE538.toBytes32();
        values[mainnet]["FraxCrvUsdGauge"] = 0x96424E6b5eaafe0c3B36CA82068d574D44BE4e3c.toBytes32();
        values[mainnet]["mkUsdFraxUsdcPool"] = 0x0CFe5C777A7438C9Dd8Add53ed671cEc7A5FAeE5.toBytes32();
        values[mainnet]["mkUsdFraxUsdcToken"] = 0x0CFe5C777A7438C9Dd8Add53ed671cEc7A5FAeE5.toBytes32();
        values[mainnet]["mkUsdFraxUsdcGauge"] = 0xF184d80915Ba7d835D941BA70cDdf93DE36517ee.toBytes32();
        values[mainnet]["WethYethPool"] = 0x69ACcb968B19a53790f43e57558F5E443A91aF22.toBytes32();
        values[mainnet]["WethYethToken"] = 0x69ACcb968B19a53790f43e57558F5E443A91aF22.toBytes32();
        values[mainnet]["WethYethGauge"] = 0x138cC21D15b7A06F929Fc6CFC88d2b830796F4f1.toBytes32();
        values[mainnet]["EthEthxPool"] = 0x59Ab5a5b5d617E478a2479B0cAD80DA7e2831492.toBytes32();
        values[mainnet]["EthEthxToken"] = 0x59Ab5a5b5d617E478a2479B0cAD80DA7e2831492.toBytes32();
        values[mainnet]["EthEthxGauge"] = 0x7671299eA7B4bbE4f3fD305A994e6443b4be680E.toBytes32();
        values[mainnet]["CrvUsdSdaiPool"] = 0x1539c2461d7432cc114b0903f1824079BfCA2C92.toBytes32();
        values[mainnet]["CrvUsdSdaiToken"] = 0x1539c2461d7432cc114b0903f1824079BfCA2C92.toBytes32();
        values[mainnet]["CrvUsdSdaiGauge"] = 0x2B5a5e182768a18C70EDd265240578a72Ca475ae.toBytes32();
        values[mainnet]["CrvUsdSfraxPool"] = 0xfEF79304C80A694dFd9e603D624567D470e1a0e7.toBytes32();
        values[mainnet]["CrvUsdSfraxToken"] = 0xfEF79304C80A694dFd9e603D624567D470e1a0e7.toBytes32();
        values[mainnet]["CrvUsdSfraxGauge"] = 0x62B8DA8f1546a092500c457452fC2d45fa1777c4.toBytes32();
        values[mainnet]["LusdCrvUsdPool"] = 0x9978c6B08d28d3B74437c917c5dD7C026df9d55C.toBytes32();
        values[mainnet]["LusdCrvUsdToken"] = 0x9978c6B08d28d3B74437c917c5dD7C026df9d55C.toBytes32();
        values[mainnet]["LusdCrvUsdGauge"] = 0x66F65323bdE835B109A92045Aa7c655559dbf863.toBytes32();
        values[mainnet]["WstethEthXPool"] = 0x14756A5eD229265F86990e749285bDD39Fe0334F.toBytes32();
        values[mainnet]["WstethEthXToken"] = 0xfffAE954601cFF1195a8E20342db7EE66d56436B.toBytes32();
        values[mainnet]["WstethEthXGauge"] = 0xc1394d6c89cf8F553da8c8256674C778ccFf3E80.toBytes32();
        values[mainnet]["EthEthXPool"] = 0x59Ab5a5b5d617E478a2479B0cAD80DA7e2831492.toBytes32();
        values[mainnet]["EthEthXToken"] = 0x59Ab5a5b5d617E478a2479B0cAD80DA7e2831492.toBytes32();
        values[mainnet]["EthEthXGauge"] = 0x7671299eA7B4bbE4f3fD305A994e6443b4be680E.toBytes32();
        values[mainnet]["weETH_wETH_Curve_LP"] = 0x13947303F63b363876868D070F14dc865C36463b.toBytes32();
        values[mainnet]["weETH_wETH_Curve_Gauge"] = 0x1CAC1a0Ed47E2e0A313c712b2dcF85994021a365.toBytes32();
        values[mainnet]["weETH_wETH_Convex_Reward"] = 0x2D159E01A5cEe7498F84Be68276a5266b3cb3774.toBytes32();

        values[mainnet]["weETH_wETH_Pool"] = 0x13947303F63b363876868D070F14dc865C36463b.toBytes32();
        values[mainnet]["weETH_wETH_NG_Pool"] = 0xDB74dfDD3BB46bE8Ce6C33dC9D82777BCFc3dEd5.toBytes32();
        values[mainnet]["weETH_wETH_NG_Convex_Reward"] = 0x5411CC583f0b51104fA523eEF9FC77A29DF80F58.toBytes32();

        values[mainnet]["pyUsd_Usdc_Curve_Pool"] = 0x383E6b4437b59fff47B619CBA855CA29342A8559.toBytes32();
        values[mainnet]["pyUsd_Usdc_Convex_Id"] = address(270).toBytes32();
        values[mainnet]["frax_Usdc_Curve_Pool"] = 0xDcEF968d416a41Cdac0ED8702fAC8128A64241A2.toBytes32();
        values[mainnet]["frax_Usdc_Convex_Id"] = address(100).toBytes32();
        values[mainnet]["usdc_CrvUsd_Curve_Pool"] = 0x4DEcE678ceceb27446b35C672dC7d61F30bAD69E.toBytes32();
        values[mainnet]["usdc_CrvUsd_Convex_Id"] = address(182).toBytes32();
        values[mainnet]["sDai_sUsde_Curve_Pool"] = 0x167478921b907422F8E88B43C4Af2B8BEa278d3A.toBytes32();
        values[mainnet]["sDai_sUsde_Curve_Gauge"] = 0x330Cfd12e0E97B0aDF46158D2A81E8Bd2985c6cB.toBytes32();

        values[mainnet]["ezETH_wETH_Curve_Pool"] = 0x85dE3ADd465a219EE25E04d22c39aB027cF5C12E.toBytes32();
        values[mainnet]["weETH_rswETH_Curve_Pool"] = 0x278cfB6f06B1EFc09d34fC7127d6060C61d629Db.toBytes32();
        values[mainnet]["rswETH_wETH_Curve_Pool"] = 0xeE04382c4cA6c450213923fE0f0daB19b0ff3939.toBytes32();
        values[mainnet]["USDe_USDC_Curve_Pool"] = 0x02950460E2b9529D0E00284A5fA2d7bDF3fA4d72.toBytes32();
        values[mainnet]["USDe_DAI_Curve_Pool"] = 0xF36a4BA50C603204c3FC6d2dA8b78A7b69CBC67d.toBytes32();
        values[mainnet]["sDAI_sUSDe_Curve_Pool"] = 0x167478921b907422F8E88B43C4Af2B8BEa278d3A.toBytes32();
        values[mainnet]["deUSD_USDC_Curve_Pool"] = 0x5F6c431AC417f0f430B84A666a563FAbe681Da94.toBytes32();
        values[mainnet]["deUSD_USDT_Curve_Pool"] = 0x7C4e143B23D72E6938E06291f705B5ae3D5c7c7C.toBytes32();
        values[mainnet]["deUSD_DAI_Curve_Pool"] = 0xb478Bf40dD622086E0d0889eeBbAdCb63806ADde.toBytes32();
        values[mainnet]["deUSD_FRAX_Curve_Pool"] = 0x88DFb9370fE350aA51ADE31C32549d4d3A24fAf2.toBytes32();
        values[mainnet]["deUSD_FRAX_Curve_Gauge"] = 0x7C634909DDbfd5C6EEd7Ccf3611e8C4f3643635d.toBytes32();

        values[mainnet]["lBTC_wBTC_Curve_Pool"] = 0x2f3bC4c27A4437AeCA13dE0e37cdf1028f3706F0.toBytes32();

        values[mainnet]["WethMkUsdPool"] = 0xc89570207c5BA1B0E3cD372172cCaEFB173DB270.toBytes32();

        // Convex-Curve Platform Specifics
        values[mainnet]["convexCurveMainnetBooster"] = 0xF403C135812408BFbE8713b5A23a04b3D48AAE31.toBytes32();

        values[mainnet]["ethFrxethBaseRewardPool"] = 0xbD5445402B0a287cbC77cb67B2a52e2FC635dce4.toBytes32();
        values[mainnet]["ethStethNgBaseRewardPool"] = 0x6B27D7BC63F1999D14fF9bA900069ee516669ee8.toBytes32();
        values[mainnet]["fraxCrvUsdBaseRewardPool"] = 0x3CfB4B26dc96B124D15A6f360503d028cF2a3c00.toBytes32();
        values[mainnet]["mkUsdFraxUsdcBaseRewardPool"] = 0x35FbE5520E70768DCD6E3215Ed54E14CBccA10D2.toBytes32();
        values[mainnet]["wethYethBaseRewardPool"] = 0xB0867ADE998641Ab1Ff04cF5cA5e5773fA92AaE3.toBytes32();
        values[mainnet]["ethEthxBaseRewardPool"] = 0x399e111c7209a741B06F8F86Ef0Fdd88fC198D20.toBytes32();
        values[mainnet]["crvUsdSFraxBaseRewardPool"] = 0x73eA73C3a191bd05F3266eB2414609dC5Fe777a2.toBytes32();
        values[mainnet]["usdtCrvUsdBaseRewardPool"] = 0xD1DdB0a0815fD28932fBb194C84003683AF8a824.toBytes32();
        values[mainnet]["lusdCrvUsdBaseRewardPool"] = 0x633D3B227696B3FacF628a197f982eF68d26c7b5.toBytes32();
        values[mainnet]["wstethEthxBaseRewardPool"] = 0x85b118e0Fa5706d99b270be43d782FBE429aD409.toBytes32();

        // Uniswap V3
        values[mainnet]["WSTETH_WETH_100"] = 0x109830a1AAaD605BbF02a9dFA7B0B92EC2FB7dAa.toBytes32();
        values[mainnet]["WSTETH_WETH_500"] = 0xD340B57AAcDD10F96FC1CF10e15921936F41E29c.toBytes32();
        values[mainnet]["DAI_USDC_100"] = 0x5777d92f208679DB4b9778590Fa3CAB3aC9e2168.toBytes32();
        values[mainnet]["uniswapV3NonFungiblePositionManager"] = 0xC36442b4a4522E871399CD717aBDD847Ab11FE88.toBytes32();

        // Redstone
        values[mainnet]["swEthAdapter"] = 0x68ba9602B2AeE30847412109D2eE89063bf08Ec2.toBytes32();
        values[mainnet]["swEthDataFeedId"] = 0x5357455448000000000000000000000000000000000000000000000000000000;
        values[mainnet]["swEthEthDataFeedId"] = 0x53574554482f4554480000000000000000000000000000000000000000000000;

        values[mainnet]["ethXEthAdapter"] = 0xc799194cAa24E2874Efa89b4Bf5c92a530B047FF.toBytes32();
        values[mainnet]["ethXEthDataFeedId"] = 0x455448782f455448000000000000000000000000000000000000000000000000;

        values[mainnet]["ethXAdapter"] = 0xF3eB387Ac1317fBc7E2EFD82214eE1E148f0Fe00.toBytes32();
        values[mainnet]["ethXUsdDataFeedId"] = 0x4554487800000000000000000000000000000000000000000000000000000000;

        values[mainnet]["weEthEthAdapter"] = 0x8751F736E94F6CD167e8C5B97E245680FbD9CC36.toBytes32();
        values[mainnet]["weEthDataFeedId"] = 0x77654554482f4554480000000000000000000000000000000000000000000000;
        values[mainnet]["weethAdapter"] = 0xdDb6F90fFb4d3257dd666b69178e5B3c5Bf41136.toBytes32();
        values[mainnet]["weethUsdDataFeedId"] = 0x7765455448000000000000000000000000000000000000000000000000000000;

        values[mainnet]["osEthEthAdapter"] = 0x66ac817f997Efd114EDFcccdce99F3268557B32C.toBytes32();
        values[mainnet]["osEthEthDataFeedId"] = 0x6f734554482f4554480000000000000000000000000000000000000000000000;

        values[mainnet]["rsEthEthAdapter"] = 0xA736eAe8805dDeFFba40cAB8c99bCB309dEaBd9B.toBytes32();
        values[mainnet]["rsEthEthDataFeedId"] = 0x72734554482f4554480000000000000000000000000000000000000000000000;

        values[mainnet]["ezEthEthAdapter"] = 0xF4a3e183F59D2599ee3DF213ff78b1B3b1923696.toBytes32();
        values[mainnet]["ezEthEthDataFeedId"] = 0x657a4554482f4554480000000000000000000000000000000000000000000000;

        // Maker
        values[mainnet]["dsrManager"] = 0x373238337Bfe1146fb49989fc222523f83081dDb.toBytes32();

        // Maker
        values[mainnet]["savingsDaiAddress"] = 0x83F20F44975D03b1b09e64809B757c47f942BEeA.toBytes32();
        values[mainnet]["sDAI"] = 0x83F20F44975D03b1b09e64809B757c47f942BEeA.toBytes32();

        // Frax
        values[mainnet]["sFRAX"] = 0xA663B02CF0a4b149d2aD41910CB81e23e1c41c32.toBytes32();

        // Lido
        values[mainnet]["unstETH"] = 0x889edC2eDab5f40e902b864aD4d7AdE8E412F9B1.toBytes32();

        // Stader
        values[mainnet]["stakePoolManagerAddress"] = 0xcf5EA1b38380f6aF39068375516Daf40Ed70D299.toBytes32();
        values[mainnet]["userWithdrawManagerAddress"] = 0x9F0491B32DBce587c50c4C43AB303b06478193A7.toBytes32();
        values[mainnet]["staderConfig"] = 0x4ABEF2263d5A5ED582FC9A9789a41D85b68d69DB.toBytes32();

        // Etherfi
        values[mainnet]["EETH_LIQUIDITY_POOL"] = 0x308861A430be4cce5502d0A12724771Fc6DaF216.toBytes32();
        values[mainnet]["withdrawalRequestNft"] = 0x7d5706f6ef3F89B3951E23e557CDFBC3239D4E2c.toBytes32();

        // Renzo
        values[mainnet]["restakeManager"] = 0x74a09653A083691711cF8215a6ab074BB4e99ef5.toBytes32();

        // Kelp DAO
        values[mainnet]["lrtDepositPool"] = 0x036676389e48133B63a802f8635AD39E752D375D.toBytes32();
        // Compound V3
        values[mainnet]["cUSDCV3"] = 0xc3d688B66703497DAA19211EEdff47f25384cdc3.toBytes32();
        values[mainnet]["cUSDTV3"] = 0x3Afdc9BCA9213A35503b077a6072F3D0d5AB0840.toBytes32();
        values[mainnet]["cWETHV3"] = 0xA17581A9E3356d9A858b789D68B4d866e593aE94.toBytes32();
        values[mainnet]["cometRewards"] = 0x1B0e765F6224C21223AeA2af16c1C46E38885a40.toBytes32();
        // Morpho Blue
        values[mainnet]["morphoBlue"] = 0xBBBBBbbBBb9cC5e90e3b3Af64bdAF62C37EEFFCb.toBytes32();
        values[mainnet]["ezEthOracle"] = 0x61025e2B0122ac8bE4e37365A4003d87ad888Cc3.toBytes32();
        values[mainnet]["ezEthIrm"] = 0x870aC11D48B15DB9a138Cf899d20F13F79Ba00BC.toBytes32();
        values[mainnet]["weETH_wETH_86_market"] = 0x698fe98247a40c5771537b5786b2f3f9d78eb487b4ce4d75533cd0e94d88a115;
        values[mainnet]["LBTC_WBTC_945"] = 0xf6a056627a51e511ec7f48332421432ea6971fc148d8f3c451e14ea108026549;

        // MetaMorpho
        values[mainnet]["usualBoostedUSDC"] = 0xd63070114470f685b75B74D60EEc7c1113d33a3D.toBytes32();
        values[mainnet]["gauntletWBTCcore"] = 0x443df5eEE3196e9b2Dd77CaBd3eA76C3dee8f9b2.toBytes32();
        values[mainnet]["Re7WBTC"] = 0xE0C98605f279e4D7946d25B75869c69802823763.toBytes32();
        values[mainnet]["MCwBTC"] = 0x1c530D6de70c05A81bF1670157b9d928e9699089.toBytes32();

        values[mainnet]["uniswapV3PositionManager"] = 0xC36442b4a4522E871399CD717aBDD847Ab11FE88.toBytes32();

        // 1Inch
        values[mainnet]["aggregationRouterV5"] = 0x1111111254EEB25477B68fb85Ed929f73A960582.toBytes32();
        values[mainnet]["oneInchExecutor"] = 0xE37e799D5077682FA0a244D46E5649F71457BD09.toBytes32();
        values[mainnet]["wETHweETH5bps"] = 0x7A415B19932c0105c82FDB6b720bb01B0CC2CAe3.toBytes32();

        // Gearbox
        values[mainnet]["dWETHV3"] = 0xda0002859B2d05F66a753d8241fCDE8623f26F4f.toBytes32();
        values[mainnet]["sdWETHV3"] = 0x0418fEB7d0B25C411EB77cD654305d29FcbFf685.toBytes32();
        values[mainnet]["dUSDCV3"] = 0xda00000035fef4082F78dEF6A8903bee419FbF8E.toBytes32();
        values[mainnet]["sdUSDCV3"] = 0x9ef444a6d7F4A5adcd68FD5329aA5240C90E14d2.toBytes32();
        values[mainnet]["dDAIV3"] = 0xe7146F53dBcae9D6Fa3555FE502648deb0B2F823.toBytes32();
        values[mainnet]["sdDAIV3"] = 0xC853E4DA38d9Bd1d01675355b8c8f3BBC1451973.toBytes32();
        values[mainnet]["dUSDTV3"] = 0x05A811275fE9b4DE503B3311F51edF6A856D936e.toBytes32();
        values[mainnet]["sdUSDTV3"] = 0x16adAb68bDEcE3089D4f1626Bb5AEDD0d02471aD.toBytes32();
        values[mainnet]["dWBTCV3"] = 0xda00010eDA646913F273E10E7A5d1F659242757d.toBytes32();
        values[mainnet]["sdWBTCV3"] = 0xA8cE662E45E825DAF178DA2c8d5Fae97696A788A.toBytes32();

        // Pendle
        values[mainnet]["pendleMarketFactory"] = 0x1A6fCc85557BC4fB7B534ed835a03EF056552D52.toBytes32();
        values[mainnet]["pendleRouter"] = 0x888888888889758F76e7103c6CbF23ABbF58F946.toBytes32();
        values[mainnet]["pendleOracle"] = 0x66a1096C6366b2529274dF4f5D8247827fe4CEA8.toBytes32();
        values[mainnet]["pendleLimitOrderRouter"] = 0x000000000000c9B3E2C3Ec88B1B4c0cD853f4321.toBytes32();

        values[mainnet]["pendleWeETHMarket"] = 0xF32e58F92e60f4b0A37A69b95d642A471365EAe8.toBytes32();
        values[mainnet]["pendleWeethSy"] = 0xAC0047886a985071476a1186bE89222659970d65.toBytes32();
        values[mainnet]["pendleEethPt"] = 0xc69Ad9baB1dEE23F4605a82b3354F8E40d1E5966.toBytes32();
        values[mainnet]["pendleEethYt"] = 0xfb35Fd0095dD1096b1Ca49AD44d8C5812A201677.toBytes32();

        values[mainnet]["pendleZircuitWeETHMarket"] = 0xe26D7f9409581f606242300fbFE63f56789F2169.toBytes32();
        values[mainnet]["pendleZircuitWeethSy"] = 0xD7DF7E085214743530afF339aFC420c7c720BFa7.toBytes32();
        values[mainnet]["pendleZircuitEethPt"] = 0x4AE5411F3863CdB640309e84CEDf4B08B8b33FfF.toBytes32();
        values[mainnet]["pendleZircuitEethYt"] = 0x7C2D26182adeEf96976035986cF56474feC03bDa.toBytes32();

        values[mainnet]["pendleUSDeMarket"] = 0x19588F29f9402Bb508007FeADd415c875Ee3f19F.toBytes32();
        values[mainnet]["pendleUSDeSy"] = 0x42862F48eAdE25661558AFE0A630b132038553D0.toBytes32();
        values[mainnet]["pendleUSDePt"] = 0xa0021EF8970104c2d008F38D92f115ad56a9B8e1.toBytes32();
        values[mainnet]["pendleUSDeYt"] = 0x1e3d13932C31d7355fCb3FEc680b0cD159dC1A07.toBytes32();

        values[mainnet]["pendleZircuitUSDeMarket"] = 0x90c98ab215498B72Abfec04c651e2e496bA364C0.toBytes32();
        values[mainnet]["pendleZircuitUSDeSy"] = 0x293C6937D8D82e05B01335F7B33FBA0c8e256E30.toBytes32();
        values[mainnet]["pendleZircuitUSDePt"] = 0x3d4F535539A33FEAd4D76D7b3B7A9cB5B21C73f1.toBytes32();
        values[mainnet]["pendleZircuitUSDeYt"] = 0x40357b9f22B4DfF0Bf56A90661b8eC106C259d29.toBytes32();

        values[mainnet]["pendleSUSDeMarketSeptember"] = 0xd1D7D99764f8a52Aff007b7831cc02748b2013b5.toBytes32();
        values[mainnet]["pendleSUSDeMarketJuly"] = 0x107a2e3cD2BB9a32B9eE2E4d51143149F8367eBa.toBytes32();
        values[mainnet]["pendleKarakSUSDeMarket"] = 0xB1f587B354a4a363f5332e88effbbC2E4961250A.toBytes32();
        values[mainnet]["pendleKarakUSDeMarket"] = 0x1BCBDB8c8652345A5ACF04e6E74f70086c68FEfC.toBytes32();

        values[mainnet]["pendleWeETHMarketSeptember"] = 0xC8eDd52D0502Aa8b4D5C77361D4B3D300e8fC81c.toBytes32();
        values[mainnet]["pendleWeethSySeptember"] = 0xAC0047886a985071476a1186bE89222659970d65.toBytes32();
        values[mainnet]["pendleEethPtSeptember"] = 0x1c085195437738d73d75DC64bC5A3E098b7f93b1.toBytes32();
        values[mainnet]["pendleEethYtSeptember"] = 0xA54Df645A042D24121a737dAA89a57EbF8E0b71c.toBytes32();

        values[mainnet]["pendleWeETHMarketDecember"] = 0x7d372819240D14fB477f17b964f95F33BeB4c704.toBytes32();
        values[mainnet]["pendleWeethSyDecember"] = 0xAC0047886a985071476a1186bE89222659970d65.toBytes32();
        values[mainnet]["pendleEethPtDecember"] = 0x6ee2b5E19ECBa773a352E5B21415Dc419A700d1d.toBytes32();
        values[mainnet]["pendleEethYtDecember"] = 0x129e6B5DBC0Ecc12F9e486C5BC9cDF1a6A80bc6A.toBytes32();

        values[mainnet]["pendleUSDeZircuitMarketAugust"] = 0xF148a0B15712f5BfeefAdb4E6eF9739239F88b07.toBytes32();
        values[mainnet]["pendleKarakWeETHMarketSeptember"] = 0x18bAFcaBf2d5898956AE6AC31543d9657a604165.toBytes32();
        values[mainnet]["pendleKarakWeETHMarketDecember"] = 0xFF694CC3f74E080637008B3792a9D7760cB456Ca.toBytes32();

        values[mainnet]["pendleSwethMarket"] = 0x0e1C5509B503358eA1Dac119C1D413e28Cc4b303.toBytes32();

        values[mainnet]["pendleZircuitWeETHMarketAugust"] = 0x6c269DFc142259c52773430b3c78503CC994a93E.toBytes32();
        values[mainnet]["pendleWeETHMarketJuly"] = 0xe1F19CBDa26b6418B0C8E1EE978a533184496066.toBytes32();
        values[mainnet]["pendleWeETHkSeptember"] = 0x905A5a4792A0C27a2AdB2777f98C577D320079EF.toBytes32();
        values[mainnet]["pendleWeETHkDecember"] = 0x792b9eDe7a18C26b814f87Eb5E0c8D26AD189780.toBytes32();

        values[mainnet]["pendle_sUSDe_08_23_24"] = 0xbBf399db59A845066aAFce9AE55e68c505FA97B7.toBytes32();
        values[mainnet]["pendle_sUSDe_12_25_24"] = 0xa0ab94DeBB3cC9A7eA77f3205ba4AB23276feD08.toBytes32();
        values[mainnet]["pendle_USDe_08_23_24"] = 0x3d1E7312dE9b8fC246ddEd971EE7547B0a80592A.toBytes32();
        values[mainnet]["pendle_USDe_12_25_24"] = 0x8a49f2AC2730ba15AB7EA832EdaC7f6BA22289f8.toBytes32();
        values[mainnet]["pendle_sUSDe_03_26_25"] = 0xcDd26Eb5EB2Ce0f203a84553853667aE69Ca29Ce.toBytes32();
        values[mainnet]["pendle_sUSDe_karak_01_29_25"] = 0xDbE4D359D4E48087586Ec04b93809bA647343548.toBytes32();
        values[mainnet]["pendle_USDe_karak_01_29_25"] = 0x6C06bBFa3B63eD344ceb3312Df795eDC8d29BDD5.toBytes32();
        values[mainnet]["pendle_USDe_03_26_25"] = 0xB451A36c8B6b2EAc77AD0737BA732818143A0E25.toBytes32();

        values[mainnet]["pendle_weETHs_market_08_28_24"] = 0xcAa8ABB72A75C623BECe1f4D5c218F425d47A0D0.toBytes32();
        values[mainnet]["pendle_weETHs_sy_08_28_24"] = 0x9e8f10574ACc2c62C6e5d19500CEd39163Da37A9.toBytes32();
        values[mainnet]["pendle_weETHs_pt_08_28_24"] = 0xda6530EfaFD63A42d7b9a0a5a60A03839CDb813A.toBytes32();
        values[mainnet]["pendle_weETHs_yt_08_28_24"] = 0x28cE264D0938C1051687FEbDCeFacc2242BA9E0E.toBytes32();

        values[mainnet]["pendle_weETHs_market_12_25_24"] = 0x40789E8536C668c6A249aF61c81b9dfaC3EB8F32.toBytes32();
        values[mainnet]["pendleUSD0PlusMarketOctober"] = 0x00b321D89A8C36B3929f20B7955080baeD706D1B.toBytes32();

        values[mainnet]["pendle_eBTC_market_12_26_24"] = 0x36d3ca43ae7939645C306E26603ce16e39A89192.toBytes32();
        values[mainnet]["pendle_LBTC_corn_market_12_26_24"] = 0xCaE62858DB831272A03768f5844cbe1B40bB381f.toBytes32();
        values[mainnet]["pendle_LBTC_market_03_26_25"] = 0x70B70Ac0445C3eF04E314DFdA6caafd825428221.toBytes32();

        // Aave V3
        values[mainnet]["v3Pool"] = 0x87870Bca3F3fD6335C3F4ce8392D69350B4fA4E2.toBytes32();

        // Aave V3 Lido
        values[mainnet]["v3LidoPool"] = 0x4e033931ad43597d96D6bcc25c280717730B58B1.toBytes32();

        // SparkLend
        values[mainnet]["sparkLendPool"] = 0xC13e21B648A5Ee794902342038FF3aDAB66BE987.toBytes32();

        // Uniswap V3 Pools
        values[mainnet]["wETH_weETH_05"] = 0x7A415B19932c0105c82FDB6b720bb01B0CC2CAe3.toBytes32();
        values[mainnet]["wstETH_wETH_01"] = 0x109830a1AAaD605BbF02a9dFA7B0B92EC2FB7dAa.toBytes32();
        values[mainnet]["rETH_wETH_01"] = 0x553e9C493678d8606d6a5ba284643dB2110Df823.toBytes32();
        values[mainnet]["rETH_wETH_05"] = 0xa4e0faA58465A2D369aa21B3e42d43374c6F9613.toBytes32();
        values[mainnet]["wstETH_rETH_05"] = 0x18319135E02Aa6E02D412C98cCb16af3a0a9CB57.toBytes32();
        values[mainnet]["wETH_rswETH_05"] = 0xC410573Af188f56062Ee744cC3D6F2843f5bC13b.toBytes32();
        values[mainnet]["wETH_rswETH_30"] = 0xE62627326d7794E20bB7261B24985294de1579FE.toBytes32();
        values[mainnet]["ezETH_wETH_01"] = 0xBE80225f09645f172B079394312220637C440A63.toBytes32();
        values[mainnet]["PENDLE_wETH_30"] = 0x57aF956d3E2cCa3B86f3D8C6772C03ddca3eAacB.toBytes32();
        values[mainnet]["USDe_USDT_01"] = 0x435664008F38B0650fBC1C9fc971D0A3Bc2f1e47.toBytes32();
        values[mainnet]["USDe_USDC_01"] = 0xE6D7EbB9f1a9519dc06D557e03C522d53520e76A.toBytes32();
        values[mainnet]["USDe_DAI_01"] = 0x5B3a0f1acBE8594a079FaFeB1c84DEA9372A5Aad.toBytes32();
        values[mainnet]["sUSDe_USDT_05"] = 0x867B321132B18B5BF3775c0D9040D1872979422E.toBytes32();
        values[mainnet]["GEAR_wETH_100"] = 0xaEf52f72583E6c4478B220Da82321a6a023eEE50.toBytes32();
        values[mainnet]["GEAR_USDT_30"] = 0x349eE001D80f896F24571616932f54cBD66B18C9.toBytes32();
        values[mainnet]["DAI_USDC_01"] = 0x5777d92f208679DB4b9778590Fa3CAB3aC9e2168.toBytes32();
        values[mainnet]["DAI_USDC_05"] = 0x6c6Bc977E13Df9b0de53b251522280BB72383700.toBytes32();
        values[mainnet]["USDC_USDT_01"] = 0x3416cF6C708Da44DB2624D63ea0AAef7113527C6.toBytes32();
        values[mainnet]["USDC_USDT_05"] = 0x7858E59e0C01EA06Df3aF3D20aC7B0003275D4Bf.toBytes32();
        values[mainnet]["USDC_wETH_05"] = 0x88e6A0c2dDD26FEEb64F039a2c41296FcB3f5640.toBytes32();
        values[mainnet]["FRAX_USDC_05"] = 0xc63B0708E2F7e69CB8A1df0e1389A98C35A76D52.toBytes32();
        values[mainnet]["FRAX_USDC_01"] = 0x9A834b70C07C81a9fcD6F22E842BF002fBfFbe4D.toBytes32();
        values[mainnet]["DAI_FRAX_05"] = 0x97e7d56A0408570bA1a7852De36350f7713906ec.toBytes32();
        values[mainnet]["FRAX_USDT_05"] = 0xc2A856c3afF2110c1171B8f942256d40E980C726.toBytes32();
        values[mainnet]["PYUSD_USDC_01"] = 0x13394005C1012e708fCe1EB974F1130fDc73a5Ce.toBytes32();

        // EigenLayer
        values[mainnet]["strategyManager"] = 0x858646372CC42E1A627fcE94aa7A7033e7CF075A.toBytes32();
        values[mainnet]["delegationManager"] = 0x39053D51B77DC0d36036Fc1fCc8Cb819df8Ef37A.toBytes32();
        values[mainnet]["mETHStrategy"] = 0x298aFB19A105D59E74658C4C334Ff360BadE6dd2.toBytes32();
        values[mainnet]["USDeStrategy"] = 0x298aFB19A105D59E74658C4C334Ff360BadE6dd2.toBytes32();
        values[mainnet]["testOperator"] = 0xDbEd88D83176316fc46797B43aDeE927Dc2ff2F5.toBytes32();

        // Swell
        values[mainnet]["swellSimpleStaking"] = 0x38D43a6Cb8DA0E855A42fB6b0733A0498531d774.toBytes32();
        values[mainnet]["swEXIT"] = 0x48C11b86807627AF70a34662D4865cF854251663.toBytes32();
        values[mainnet]["accessControlManager"] = 0x625087d72c762254a72CB22cC2ECa40da6b95EAC.toBytes32();
        values[mainnet]["depositManager"] = 0xb3D9cf8E163bbc840195a97E81F8A34E295B8f39.toBytes32();

        // Frax
        values[mainnet]["frxETHMinter"] = 0xbAFA44EFE7901E04E39Dad13167D089C559c1138.toBytes32();
        values[mainnet]["frxETHRedemptionTicket"] = 0x82bA8da44Cd5261762e629dd5c605b17715727bd.toBytes32();

        // Zircuit
        values[mainnet]["zircuitSimpleStaking"] = 0xF047ab4c75cebf0eB9ed34Ae2c186f3611aEAfa6.toBytes32();

        // Mantle
        values[mainnet]["mantleLspStaking"] = 0xe3cBd06D7dadB3F4e6557bAb7EdD924CD1489E8f.toBytes32();

        // Fluid
        values[mainnet]["fUSDT"] = 0x5C20B550819128074FD538Edf79791733ccEdd18.toBytes32();
        values[mainnet]["fUSDTStakingRewards"] = 0x490681095ed277B45377d28cA15Ac41d64583048.toBytes32();
        values[mainnet]["fUSDC"] = 0x9Fb7b4477576Fe5B32be4C1843aFB1e55F251B33.toBytes32();
        values[mainnet]["fWETH"] = 0x90551c1795392094FE6D29B758EcCD233cFAa260.toBytes32();
        values[mainnet]["fWSTETH"] = 0x2411802D8BEA09be0aF8fD8D08314a63e706b29C.toBytes32();

        // Symbiotic
        values[mainnet]["wstETHDefaultCollateral"] = 0xC329400492c6ff2438472D4651Ad17389fCb843a.toBytes32();
        values[mainnet]["cbETHDefaultCollateral"] = 0xB26ff591F44b04E78de18f43B46f8b70C6676984.toBytes32();
        values[mainnet]["wBETHDefaultCollateral"] = 0x422F5acCC812C396600010f224b320a743695f85.toBytes32();
        values[mainnet]["rETHDefaultCollateral"] = 0x03Bf48b8A1B37FBeAd1EcAbcF15B98B924ffA5AC.toBytes32();
        values[mainnet]["mETHDefaultCollateral"] = 0x475D3Eb031d250070B63Fa145F0fCFC5D97c304a.toBytes32();
        values[mainnet]["swETHDefaultCollateral"] = 0x38B86004842D3FA4596f0b7A0b53DE90745Ab654.toBytes32();
        values[mainnet]["sfrxETHDefaultCollateral"] = 0x5198CB44D7B2E993ebDDa9cAd3b9a0eAa32769D2.toBytes32();
        values[mainnet]["ETHxDefaultCollateral"] = 0xBdea8e677F9f7C294A4556005c640Ee505bE6925.toBytes32();
        values[mainnet]["uniETHDefaultCollateral"] = 0x1C57ea879dd3e8C9fefa8224fdD1fa20dd54211E.toBytes32();
        values[mainnet]["sUSDeDefaultCollateral"] = 0x19d0D8e6294B7a04a2733FE433444704B791939A.toBytes32();
        values[mainnet]["wBTCDefaultCollateral"] = 0x971e5b5D4baa5607863f3748FeBf287C7bf82618.toBytes32();
        values[mainnet]["tBTCDefaultCollateral"] = 0x0C969ceC0729487d264716e55F232B404299032c.toBytes32();
        values[mainnet]["ethfiDefaultCollateral"] = 0x21DbBA985eEA6ba7F27534a72CCB292eBA1D2c7c.toBytes32();
        values[mainnet]["LBTCDefaultCollateral"] = 0x9C0823D3A1172F9DdF672d438dec79c39a64f448.toBytes32();

        // Karak
        values[mainnet]["vaultSupervisor"] = 0x54e44DbB92dBA848ACe27F44c0CB4268981eF1CC.toBytes32();
        values[mainnet]["delegationSupervisor"] = 0xAfa904152E04aBFf56701223118Be2832A4449E0.toBytes32();

        values[mainnet]["kmETH"] = 0x7C22725d1E0871f0043397c9761AD99A86ffD498.toBytes32();
        values[mainnet]["kweETH"] = 0x2DABcea55a12d73191AeCe59F508b191Fb68AdaC.toBytes32();
        values[mainnet]["kwstETH"] = 0xa3726beDFD1a8AA696b9B4581277240028c4314b.toBytes32();
        values[mainnet]["krETH"] = 0x8E475A4F7820A4b6c0FF229f74fB4762f0813C47.toBytes32();
        values[mainnet]["kcbETH"] = 0xbD32b8aA6ff34BEDc447e503195Fb2524c72658f.toBytes32();
        values[mainnet]["kwBETH"] = 0x04BB50329A1B7D943E7fD2368288b674c8180d5E.toBytes32();
        values[mainnet]["kswETH"] = 0xc585DF3a8C9ca0c614D023A812624bE36161502B.toBytes32();
        values[mainnet]["kETHx"] = 0x989Ab830C6e2BdF3f28214fF54C9B7415C349a3F.toBytes32();
        values[mainnet]["ksfrxETH"] = 0x1751e1e4d2c9Fa99479C0c5574136F0dbD8f3EB8.toBytes32();
        values[mainnet]["krswETH"] = 0x1B4d88f5f38988BEA334C79f48aa69BEEeFE2e1e.toBytes32();
        values[mainnet]["krsETH"] = 0x9a23e79a8E6D77F940F2C30eb3d9282Af2E4036c.toBytes32();
        values[mainnet]["kETHFI"] = 0xB26bD8D1FD5415eED4C99f9fB6A278A42E7d1BA8.toBytes32();
        values[mainnet]["ksUSDe"] = 0xDe5Bff0755F192C333B126A449FF944Ee2B69681.toBytes32();
        values[mainnet]["kUSDe"] = 0xBE3cA34D0E877A1Fc889BD5231D65477779AFf4e.toBytes32();

        // CCIP token transfers.
        values[mainnet]["ccipRouter"] = 0x80226fc0Ee2b096224EeAc085Bb9a8cba1146f7D.toBytes32();

        // PancakeSwap V3
        values[mainnet]["pancakeSwapV3NonFungiblePositionManager"] =
            0x46A15B0b27311cedF172AB29E4f4766fbE7F4364.toBytes32();
        values[mainnet]["pancakeSwapV3MasterChefV3"] = 0x556B9306565093C855AEA9AE92A594704c2Cd59e.toBytes32();
        values[mainnet]["pancakeSwapV3Router"] = 0x13f4EA83D0bd40E75C8222255bc855a974568Dd4.toBytes32();
        // Arbitrum Bridge
        values[mainnet]["arbitrumDelayedInbox"] = 0x4Dbd4fc535Ac27206064B68FfCf827b0A60BAB3f.toBytes32();
        values[mainnet]["arbitrumOutbox"] = 0x0B9857ae2D4A3DBe74ffE1d7DF045bb7F96E4840.toBytes32();
        values[mainnet]["arbitrumL1GatewayRouter"] = 0x72Ce9c846789fdB6fC1f34aC4AD25Dd9ef7031ef.toBytes32();
        values[mainnet]["arbitrumL1ERC20Gateway"] = 0xa3A7B6F88361F48403514059F1F16C8E78d60EeC.toBytes32();
        values[mainnet]["arbitrumWethGateway"] = 0xd92023E9d9911199a6711321D1277285e6d4e2db.toBytes32();

        // Base Standard Bridge.
        values[mainnet]["baseStandardBridge"] = 0x3154Cf16ccdb4C6d922629664174b904d80F2C35.toBytes32();
        values[mainnet]["basePortal"] = 0x49048044D57e1C92A77f79988d21Fa8fAF74E97e.toBytes32();
        values[mainnet]["baseResolvedDelegate"] = 0x866E82a600A1414e583f7F13623F1aC5d58b0Afa.toBytes32();

        // Optimism Standard Bridge.
        values[mainnet]["optimismStandardBridge"] = 0x99C9fc46f92E8a1c0deC1b1747d010903E884bE1.toBytes32();
        values[mainnet]["optimismPortal"] = 0xbEb5Fc579115071764c7423A4f12eDde41f106Ed.toBytes32();
        values[mainnet]["optimismResolvedDelegate"] = 0x25ace71c97B33Cc4729CF772ae268934F7ab5fA1.toBytes32();

        // Mantle Standard Bridge.
        values[mainnet]["mantleStandardBridge"] = 0x95fC37A27a2f68e3A647CDc081F0A89bb47c3012.toBytes32();
        values[mainnet]["mantlePortal"] = 0xc54cb22944F2bE476E02dECfCD7e3E7d3e15A8Fb.toBytes32();
        values[mainnet]["mantleResolvedDelegate"] = 0x676A795fe6E43C17c668de16730c3F690FEB7120.toBytes32(); // TODO update this.

        // Zircuit Standard Bridge.
        values[mainnet]["zircuitStandardBridge"] = 0x386B76D9cA5F5Fb150B6BFB35CF5379B22B26dd8.toBytes32();
        values[mainnet]["zircuitPortal"] = 0x17bfAfA932d2e23Bd9B909Fd5B4D2e2a27043fb1.toBytes32();
        values[mainnet]["zircuitResolvedDelegate"] = 0x2a721cBE81a128be0F01040e3353c3805A5EA091.toBytes32();

        // Fraxtal Standard Bridge.
        values[mainnet]["fraxtalStandardBridge"] = 0x34C0bD5877A5Ee7099D0f5688D65F4bB9158BDE2.toBytes32();
        values[mainnet]["fraxtalPortal"] = 0x36cb65c1967A0Fb0EEE11569C51C2f2aA1Ca6f6D.toBytes32();
        values[mainnet]["fraxtalResolvedDelegate"] = 0x2a721cBE81a128be0F01040e3353c3805A5EA091.toBytes32(); // TODO update this

        // Lido Base Standard Bridge.
        values[mainnet]["lidoBaseStandardBridge"] = 0x9de443AdC5A411E83F1878Ef24C3F52C61571e72.toBytes32();
        values[mainnet]["lidoBasePortal"] = 0x49048044D57e1C92A77f79988d21Fa8fAF74E97e.toBytes32();
        values[mainnet]["lidoBaseResolvedDelegate"] = 0x866E82a600A1414e583f7F13623F1aC5d58b0Afa.toBytes32();

        // Layer Zero.
        values[mainnet]["EtherFiOFTAdapter"] = 0xFE7fe01F8B9A76803aF3750144C2715D9bcf7D0D.toBytes32();

        // Merkl
        values[mainnet]["merklDistributor"] = 0x3Ef3D8bA38EBe18DB133cEc108f4D14CE00Dd9Ae.toBytes32();

        // Pump Staking
        values[mainnet]["pumpStaking"] = 0x1fCca65fb6Ae3b2758b9b2B394CB227eAE404e1E.toBytes32();

        // Linea Bridging
        values[mainnet]["tokenBridge"] = 0x051F1D88f0aF5763fB888eC4378b4D8B29ea3319.toBytes32(); // approve, bridge token
        values[mainnet]["lineaMessageService"] = 0xd19d4B5d358258f05D7B411E21A1460D11B0876F.toBytes32(); // claim message, sendMessage

        // Scroll Bridging
        values[mainnet]["scrollGatewayRouter"] = 0xF8B1378579659D8F7EE5f3C929c2f3E332E41Fd6.toBytes32(); // approve, depositERC20
        values[mainnet]["scrollMessenger"] = 0x6774Bcbd5ceCeF1336b5300fb5186a12DDD8b367.toBytes32(); // sendMessage
        values[mainnet]["scrollCustomERC20Gateway"] = 0x67260A8B73C5B77B55c1805218A42A7A6F98F515.toBytes32(); // sendMessage

        // Syrup
        values[mainnet]["syrupRouter"] = 0x134cCaaA4F1e4552eC8aEcb9E4A2360dDcF8df76.toBytes32();

<<<<<<< HEAD
        // corn
        values[mainnet]["cornSilo"] = 0x8bc93498b861fd98277c3b51d240e7E56E48F23c.toBytes32();
=======
        // Treehouse
        values[mainnet]["TreehouseRedemption"] = 0x0618DBdb3Be798346e6D9C08c3c84658f94aD09F.toBytes32();
        values[mainnet]["TreehouseRouter"] = 0xeFA3fa8e85D2b3CfdB250CdeA156c2c6C90628F5.toBytes32();
        values[mainnet]["tETH"] = 0xD11c452fc99cF405034ee446803b6F6c1F6d5ED8.toBytes32();
        values[mainnet]["tETH_wstETH_curve_pool"] = 0xA10d15538E09479186b4D3278BA5c979110dDdB1.toBytes32();
>>>>>>> c8bf407f
    }

    function _addBaseValues() private {
        // Liquid Ecosystem
        values[base]["deployerAddress"] = 0x5F2F11ad8656439d5C14d9B351f8b09cDaC2A02d.toBytes32();
        values[base]["dev0Address"] = 0x0463E60C7cE10e57911AB7bD1667eaa21de3e79b.toBytes32();
        values[base]["dev1Address"] = 0xf8553c8552f906C19286F21711721E206EE4909E.toBytes32();
        values[base]["liquidPayoutAddress"] = 0xA9962a5BfBea6918E958DeE0647E99fD7863b95A.toBytes32();

        // DeFi Ecosystem
        values[base]["ETH"] = 0xEeeeeEeeeEeEeeEeEeEeeEEEeeeeEeeeeeeeEEeE.toBytes32();
        values[base]["uniswapV3NonFungiblePositionManager"] = 0x03a520b32C04BF3bEEf7BEb72E919cf822Ed34f1.toBytes32();

        values[base]["USDC"] = 0x833589fCD6eDb6E08f4c7C32D4f71b54bdA02913.toBytes32();
        values[base]["WETH"] = 0x4200000000000000000000000000000000000006.toBytes32();
        values[base]["WEETH"] = 0x04C0599Ae5A44757c0af6F9eC3b93da8976c150A.toBytes32();
        values[base]["WSTETH"] = 0xc1CBa3fCea344f92D9239c08C0568f6F2F0ee452.toBytes32();
        values[base]["AERO"] = 0x940181a94A35A4569E4529A3CDfB74e38FD98631.toBytes32();
        values[base]["CBETH"] = 0x2Ae3F1Ec7F1F5012CFEab0185bfc7aa3cf0DEc22.toBytes32();
        values[base]["AURA"] = 0x1509706a6c66CA549ff0cB464de88231DDBe213B.toBytes32();
        values[base]["BAL"] = 0x4158734D47Fc9692176B5085E0F52ee0Da5d47F1.toBytes32();
        values[base]["CRV"] = 0x8Ee73c484A26e0A5df2Ee2a4960B789967dd0415.toBytes32();
        values[base]["LINK"] = 0x88Fb150BDc53A65fe94Dea0c9BA0a6dAf8C6e196.toBytes32();
        values[base]["UNI"] = 0xc3De830EA07524a0761646a6a4e4be0e114a3C83.toBytes32();
        values[base]["RETH"] = 0xB6fe221Fe9EeF5aBa221c348bA20A1Bf5e73624c.toBytes32();
        values[base]["BSDETH"] = 0xCb327b99fF831bF8223cCEd12B1338FF3aA322Ff.toBytes32();
        values[base]["SFRXETH"] = 0x1f55a02A049033E3419a8E2975cF3F572F4e6E9A.toBytes32();
        values[base]["cbBTC"] = 0xcbB7C0000aB88B473b1f5aFd9ef808440eed33Bf.toBytes32();
        values[base]["tBTC"] = 0x236aa50979D5f3De3Bd1Eeb40E81137F22ab794b.toBytes32();
        values[base]["dlcBTC"] = 0x12418783e860997eb99e8aCf682DF952F721cF62.toBytes32();

        // Balancer vault
        values[base]["vault"] = 0xBA12222222228d8Ba445958a75a0704d566BF2C8.toBytes32();
        values[base]["balancerVault"] = 0xBA12222222228d8Ba445958a75a0704d566BF2C8.toBytes32();

        // Standard Bridge.
        values[base]["standardBridge"] = 0x4200000000000000000000000000000000000010.toBytes32();
        values[base]["crossDomainMessenger"] = 0x4200000000000000000000000000000000000007.toBytes32();

        // Lido Standard Bridge.
        values[base]["l2ERC20TokenBridge"] = 0xac9D11cD4D7eF6e54F14643a393F68Ca014287AB.toBytes32();

        values[base]["weETH_ETH_ExchangeRate"] = 0x35e9D7001819Ea3B39Da906aE6b06A62cfe2c181.toBytes32();

        // Aave V3
        values[base]["v3Pool"] = 0xA238Dd80C259a72e81d7e4664a9801593F98d1c5.toBytes32();

        // Merkl
        values[base]["merklDistributor"] = 0x3Ef3D8bA38EBe18DB133cEc108f4D14CE00Dd9Ae.toBytes32();

        // Aerodrome
        values[base]["aerodromeRouter"] = 0xcF77a3Ba9A5CA399B7c97c74d54e5b1Beb874E43.toBytes32();
        values[base]["aerodromeNonFungiblePositionManager"] = 0x827922686190790b37229fd06084350E74485b72.toBytes32();
        values[base]["aerodrome_Weth_Wsteth_v3_1_gauge"] = 0x2A1f7bf46bd975b5004b61c6040597E1B6117040.toBytes32();
        values[base]["aerodrome_Weth_Bsdeth_v3_1_gauge"] = 0x0b537aC41400433F09d97Cd370C1ea9CE78D8a74.toBytes32();
        values[base]["aerodrome_Cbeth_Weth_v3_1_gauge"] = 0xF5550F8F0331B8CAA165046667f4E6628E9E3Aac.toBytes32();
        values[base]["aerodrome_Weth_Wsteth_v2_30_gauge"] = 0xDf7c8F17Ab7D47702A4a4b6D951d2A4c90F99bf4.toBytes32();
        values[base]["aerodrome_Weth_Weeth_v2_30_gauge"] = 0xf8d47b641eD9DF1c924C0F7A6deEEA2803b9CfeF.toBytes32();
        values[base]["aerodrome_Weth_Reth_v2_05_gauge"] = 0xAa3D51d36BfE7C5C63299AF71bc19988BdBa0A06.toBytes32();
        values[base]["aerodrome_Sfrxeth_Wsteth_v2_30_gauge"] = 0xCe7Cb6260fCBf17485cd2439B89FdDf8B0Eb39cC.toBytes32();

        // MorphoBlue
        values[base]["morphoBlue"] = 0xBBBBBbbBBb9cC5e90e3b3Af64bdAF62C37EEFFCb.toBytes32();
        values[base]["weETH_wETH_915"] = 0x78d11c03944e0dc298398f0545dc8195ad201a18b0388cb8058b1bcb89440971;
        values[base]["wstETH_wETH_945"] = 0x3a4048c64ba1b375330d376b1ce40e4047d03b47ab4d48af484edec9fec801ba;
        values[base]["cbETH_wETH_965"] = 0x6600aae6c56d242fa6ba68bd527aff1a146e77813074413186828fd3f1cdca91;
        values[base]["cbETH_wETH_945"] = 0x84662b4f95b85d6b082b68d32cf71bb565b3f22f216a65509cc2ede7dccdfe8c;

        values[base]["uniV3Router"] = 0x2626664c2603336E57B271c5C0b26F421741e481.toBytes32();

        values[base]["aggregationRouterV5"] = 0x1111111254EEB25477B68fb85Ed929f73A960582.toBytes32();
        values[base]["oneInchExecutor"] = 0xE37e799D5077682FA0a244D46E5649F71457BD09.toBytes32();

        // Compound V3
        values[base]["cWETHV3"] = 0x46e6b214b524310239732D51387075E0e70970bf.toBytes32();
        values[base]["cometRewards"] = 0x123964802e6ABabBE1Bc9547D72Ef1B69B00A6b1.toBytes32();

        // Instadapp Fluid
        values[base]["fWETH"] = 0x9272D6153133175175Bc276512B2336BE3931CE9.toBytes32();
        values[base]["fWSTETH"] = 0x896E39f0E9af61ECA9dD2938E14543506ef2c2b5.toBytes32();
    }

    function _addArbitrumValues() private {
        // Liquid Ecosystem
        values[arbitrum]["deployerAddress"] = 0x5F2F11ad8656439d5C14d9B351f8b09cDaC2A02d.toBytes32();
        values[arbitrum]["dev0Address"] = 0x0463E60C7cE10e57911AB7bD1667eaa21de3e79b.toBytes32();
        values[arbitrum]["dev1Address"] = 0xf8553c8552f906C19286F21711721E206EE4909E.toBytes32();
        values[arbitrum]["liquidPayoutAddress"] = 0xA9962a5BfBea6918E958DeE0647E99fD7863b95A.toBytes32();

        // DeFi Ecosystem
        values[arbitrum]["ETH"] = 0xEeeeeEeeeEeEeeEeEeEeeEEEeeeeEeeeeeeeEEeE.toBytes32();
        values[arbitrum]["uniV3Router"] = 0xE592427A0AEce92De3Edee1F18E0157C05861564.toBytes32();
        values[arbitrum]["uniV2Router"] = 0x7a250d5630B4cF539739dF2C5dAcb4c659F2488D.toBytes32();
        values[arbitrum]["uniswapV3NonFungiblePositionManager"] = 0xC36442b4a4522E871399CD717aBDD847Ab11FE88.toBytes32();
        values[arbitrum]["ccipRouter"] = 0x141fa059441E0ca23ce184B6A78bafD2A517DdE8.toBytes32();
        values[arbitrum]["vault"] = 0xBA12222222228d8Ba445958a75a0704d566BF2C8.toBytes32();

        values[arbitrum]["USDC"] = 0xaf88d065e77c8cC2239327C5EDb3A432268e5831.toBytes32();
        values[arbitrum]["USDCe"] = 0xFF970A61A04b1cA14834A43f5dE4533eBDDB5CC8.toBytes32();
        values[arbitrum]["WETH"] = 0x82aF49447D8a07e3bd95BD0d56f35241523fBab1.toBytes32();
        values[arbitrum]["WBTC"] = 0x2f2a2543B76A4166549F7aaB2e75Bef0aefC5B0f.toBytes32();
        values[arbitrum]["USDT"] = 0xFd086bC7CD5C481DCC9C85ebE478A1C0b69FCbb9.toBytes32();
        values[arbitrum]["DAI"] = 0xDA10009cBd5D07dd0CeCc66161FC93D7c9000da1.toBytes32();
        values[arbitrum]["WSTETH"] = 0x5979D7b546E38E414F7E9822514be443A4800529.toBytes32();
        values[arbitrum]["FRAX"] = 0x17FC002b466eEc40DaE837Fc4bE5c67993ddBd6F.toBytes32();
        values[arbitrum]["BAL"] = 0x040d1EdC9569d4Bab2D15287Dc5A4F10F56a56B8.toBytes32();
        values[arbitrum]["COMP"] = 0x354A6dA3fcde098F8389cad84b0182725c6C91dE.toBytes32();
        values[arbitrum]["LINK"] = 0xf97f4df75117a78c1A5a0DBb814Af92458539FB4.toBytes32();
        values[arbitrum]["rETH"] = 0xEC70Dcb4A1EFa46b8F2D97C310C9c4790ba5ffA8.toBytes32();
        values[arbitrum]["RETH"] = 0xEC70Dcb4A1EFa46b8F2D97C310C9c4790ba5ffA8.toBytes32();
        values[arbitrum]["cbETH"] = 0x1DEBd73E752bEaF79865Fd6446b0c970EaE7732f.toBytes32();
        values[arbitrum]["LUSD"] = 0x93b346b6BC2548dA6A1E7d98E9a421B42541425b.toBytes32();
        values[arbitrum]["UNI"] = 0xFa7F8980b0f1E64A2062791cc3b0871572f1F7f0.toBytes32();
        values[arbitrum]["CRV"] = 0x11cDb42B0EB46D95f990BeDD4695A6e3fA034978.toBytes32();
        values[arbitrum]["FRXETH"] = 0x178412e79c25968a32e89b11f63B33F733770c2A.toBytes32();
        values[arbitrum]["SFRXETH"] = 0x95aB45875cFFdba1E5f451B950bC2E42c0053f39.toBytes32();
        values[arbitrum]["ARB"] = 0x912CE59144191C1204E64559FE8253a0e49E6548.toBytes32();
        values[arbitrum]["WEETH"] = 0x35751007a407ca6FEFfE80b3cB397736D2cf4dbe.toBytes32();
        values[arbitrum]["USDE"] = 0x5d3a1Ff2b6BAb83b63cd9AD0787074081a52ef34.toBytes32();
        values[arbitrum]["AURA"] = 0x1509706a6c66CA549ff0cB464de88231DDBe213B.toBytes32();
        values[arbitrum]["PENDLE"] = 0x0c880f6761F1af8d9Aa9C466984b80DAb9a8c9e8.toBytes32();
        values[arbitrum]["RSR"] = 0xCa5Ca9083702c56b481D1eec86F1776FDbd2e594.toBytes32();
        values[arbitrum]["CBETH"] = 0x1DEBd73E752bEaF79865Fd6446b0c970EaE7732f.toBytes32();
        values[arbitrum]["OSETH"] = 0xf7d4e7273E5015C96728A6b02f31C505eE184603.toBytes32();
        values[arbitrum]["RSETH"] = 0x4186BFC76E2E237523CBC30FD220FE055156b41F.toBytes32();
        values[arbitrum]["GRAIL"] = 0x3d9907F9a368ad0a51Be60f7Da3b97cf940982D8.toBytes32();

        // Aave V3
        values[arbitrum]["v3Pool"] = 0x794a61358D6845594F94dc1DB02A252b5b4814aD.toBytes32();

        // 1Inch
        values[arbitrum]["aggregationRouterV5"] = 0x1111111254EEB25477B68fb85Ed929f73A960582.toBytes32();
        values[arbitrum]["oneInchExecutor"] = 0xE37e799D5077682FA0a244D46E5649F71457BD09.toBytes32();

        values[arbitrum]["balancerVault"] = 0xBA12222222228d8Ba445958a75a0704d566BF2C8.toBytes32();
        // TODO This Balancer on L2s use a different minting logic so minter is not used
        // but the merkle tree should be refactored for L2s
        values[arbitrum]["minter"] = address(1).toBytes32();

        // Arbitrum native bridging.
        values[arbitrum]["arbitrumL2GatewayRouter"] = 0x5288c571Fd7aD117beA99bF60FE0846C4E84F933.toBytes32();
        values[arbitrum]["arbitrumSys"] = 0x0000000000000000000000000000000000000064.toBytes32();
        values[arbitrum]["arbitrumRetryableTx"] = 0x000000000000000000000000000000000000006E.toBytes32();
        values[arbitrum]["arbitrumL2Sender"] = 0x09e9222E96E7B4AE2a407B98d48e330053351EEe.toBytes32();

        // Pendle
        values[arbitrum]["pendleMarketFactory"] = 0x2FCb47B58350cD377f94d3821e7373Df60bD9Ced.toBytes32();
        values[arbitrum]["pendleRouter"] = 0x888888888889758F76e7103c6CbF23ABbF58F946.toBytes32();
        values[arbitrum]["pendleLimitOrderRouter"] = 0x000000000000c9B3E2C3Ec88B1B4c0cD853f4321.toBytes32();
        values[arbitrum]["pendleWeETHMarketSeptember"] = 0xf9F9779d8fF604732EBA9AD345E6A27EF5c2a9d6.toBytes32();
        values[arbitrum]["pendle_weETH_market_12_25_24"] = 0x6b92feB89ED16AA971B096e247Fe234dB4Aaa262.toBytes32();

        // Gearbox
        values[arbitrum]["dWETHV3"] = 0x04419d3509f13054f60d253E0c79491d9E683399.toBytes32();
        values[arbitrum]["sdWETHV3"] = 0xf3b7994e4dA53E04155057Fd61dc501599d57877.toBytes32();
        values[arbitrum]["dUSDCV3"] = 0x890A69EF363C9c7BdD5E36eb95Ceb569F63ACbF6.toBytes32();
        values[arbitrum]["sdUSDCV3"] = 0xD0181a36B0566a8645B7eECFf2148adE7Ecf2BE9.toBytes32();
        values[arbitrum]["dUSDCeV3"] = 0xa76c604145D7394DEc36C49Af494C144Ff327861.toBytes32();
        values[arbitrum]["sdUSDCeV3"] = 0x608F9e2E8933Ce6b39A8CddBc34a1e3E8D21cE75.toBytes32();

        // Uniswap V3 pools
        values[arbitrum]["wstETH_wETH_01"] = 0x35218a1cbaC5Bbc3E57fd9Bd38219D37571b3537.toBytes32();
        values[arbitrum]["wstETH_wETH_05"] = 0xb93F8a075509e71325c1c2fc8FA6a75f2d536A13.toBytes32();
        values[arbitrum]["PENDLE_wETH_30"] = 0xdbaeB7f0DFe3a0AAFD798CCECB5b22E708f7852c.toBytes32();
        values[arbitrum]["wETH_weETH_30"] = 0xA169d1aB5c948555954D38700a6cDAA7A4E0c3A0.toBytes32();
        values[arbitrum]["wETH_weETH_05"] = 0xd90660A0b8Ad757e7C1d660CE633776a0862b087.toBytes32();
        values[arbitrum]["wETH_weETH_01"] = 0x14353445c8329Df76e6f15e9EAD18fA2D45A8BB6.toBytes32();

        // Chainlink feeds
        values[arbitrum]["weETH_ETH_ExchangeRate"] = 0x20bAe7e1De9c596f5F7615aeaa1342Ba99294e12.toBytes32();

        // Fluid fTokens
        values[arbitrum]["fUSDC"] = 0x1A996cb54bb95462040408C06122D45D6Cdb6096.toBytes32();
        values[arbitrum]["fUSDT"] = 0x4A03F37e7d3fC243e3f99341d36f4b829BEe5E03.toBytes32();
        values[arbitrum]["fWETH"] = 0x45Df0656F8aDf017590009d2f1898eeca4F0a205.toBytes32();
        values[arbitrum]["fWSTETH"] = 0x66C25Cd75EBdAA7E04816F643d8E46cecd3183c9.toBytes32();

        // Merkl
        values[arbitrum]["merklDistributor"] = 0x3Ef3D8bA38EBe18DB133cEc108f4D14CE00Dd9Ae.toBytes32();

        // Vault Craft
        values[arbitrum]["compoundV3Weth"] = 0xC4bBbbAF12B1bE472E6E7B1A76d2756d5C763F95.toBytes32();
        values[arbitrum]["compoundV3WethGauge"] = 0x5E6A9859Dc1b393a82a5874F9cBA22E92d9fbBd2.toBytes32();

        // Camelot
        values[arbitrum]["camelotRouterV2"] = 0xc873fEcbd354f5A56E00E710B90EF4201db2448d.toBytes32();
        values[arbitrum]["camelotRouterV3"] = 0x1F721E2E82F6676FCE4eA07A5958cF098D339e18.toBytes32();
        values[arbitrum]["camelotNonFungiblePositionManager"] = 0x00c7f3082833e796A5b3e4Bd59f6642FF44DCD15.toBytes32();

        // Compound V3
        values[arbitrum]["cWETHV3"] = 0x6f7D514bbD4aFf3BcD1140B7344b32f063dEe486.toBytes32();
        values[arbitrum]["cometRewards"] = 0x88730d254A2f7e6AC8388c3198aFd694bA9f7fae.toBytes32();

        // Balancer
        values[arbitrum]["rsETH_wETH_BPT"] = 0x90e6CB5249f5e1572afBF8A96D8A1ca6aCFFd739.toBytes32();
        values[arbitrum]["rsETH_wETH_Id"] = 0x90e6cb5249f5e1572afbf8a96d8a1ca6acffd73900000000000000000000055c;
        values[arbitrum]["rsETH_wETH_Gauge"] = 0x59907f88C360D576Aa38dba84F26578367F96b6C.toBytes32();
        values[arbitrum]["aura_rsETH_wETH"] = 0x90cedFDb5284a274720f1dB339eEe9798f4fa29d.toBytes32();
        values[arbitrum]["wstETH_sfrxETH_BPT"] = 0xc2598280bFeA1Fe18dFcaBD21C7165c40c6859d3.toBytes32();
        values[arbitrum]["wstETH_sfrxETH_Id"] = 0xc2598280bfea1fe18dfcabd21c7165c40c6859d30000000000000000000004f3;
        values[arbitrum]["wstETH_sfrxETH_Gauge"] = 0x06eaf7bAabEac962301eE21296e711B3052F2c0d.toBytes32();
        values[arbitrum]["aura_wstETH_sfrxETH"] = 0x83D37cbA332ffd53A4336Ee06f3c301B8929E684.toBytes32();
        values[arbitrum]["wstETH_wETH_Gyro_BPT"] = 0x7967FA58B9501600D96bD843173b9334983EE6E6.toBytes32();
        values[arbitrum]["wstETH_wETH_Gyro_Id"] = 0x7967fa58b9501600d96bd843173b9334983ee6e600020000000000000000056e;
        values[arbitrum]["wstETH_wETH_Gyro_Gauge"] = 0x96d7C70c80518Ee189CB6ba672FbD22E4fDD9c19.toBytes32();
        values[arbitrum]["aura_wstETH_wETH_Gyro"] = 0x93e567b423ED470562911078b4d7A902d4E0BEea.toBytes32();
        values[arbitrum]["weETH_wstETH_Gyro_BPT"] = 0xCDCef9765D369954a4A936064535710f7235110A.toBytes32();
        values[arbitrum]["weETH_wstETH_Gyro_Id"] = 0xcdcef9765d369954a4a936064535710f7235110a000200000000000000000558;
        values[arbitrum]["weETH_wstETH_Gyro_Gauge"] = 0xdB66fFFf713B1FA758E348e69E2f2e24595111cF.toBytes32();
        values[arbitrum]["aura_weETH_wstETH_Gyro"] = 0x40bF10900a55c69c9dADdc3dC52465e01AcEF4A4.toBytes32();
        values[arbitrum]["osETH_wETH_BPT"] = 0x42f7Cfc38DD1583fFdA2E4f047F4F6FA06CEFc7c.toBytes32();
        values[arbitrum]["osETH_wETH_Id"] = 0x42f7cfc38dd1583ffda2e4f047f4f6fa06cefc7c000000000000000000000553;
        values[arbitrum]["osETH_wETH_Gauge"] = 0x5DA32F4724373c91Fdc657E0AD7B1836c70A4E52.toBytes32();
    }

    function _addOptimismValues() private {
        values[optimism]["deployerAddress"] = 0x5F2F11ad8656439d5C14d9B351f8b09cDaC2A02d.toBytes32();
        values[optimism]["dev0Address"] = 0x0463E60C7cE10e57911AB7bD1667eaa21de3e79b.toBytes32();
        values[optimism]["dev1Address"] = 0xf8553c8552f906C19286F21711721E206EE4909E.toBytes32();
        values[optimism]["liquidPayoutAddress"] = 0xA9962a5BfBea6918E958DeE0647E99fD7863b95A.toBytes32();
        values[optimism]["uniV3Router"] = 0xE592427A0AEce92De3Edee1F18E0157C05861564.toBytes32();
        values[optimism]["aggregationRouterV5"] = 0x1111111254EEB25477B68fb85Ed929f73A960582.toBytes32();
        values[optimism]["oneInchExecutor"] = 0xE37e799D5077682FA0a244D46E5649F71457BD09.toBytes32();

        values[optimism]["WETH"] = 0x4200000000000000000000000000000000000006.toBytes32();
        values[optimism]["WEETH"] = 0x346e03F8Cce9fE01dCB3d0Da3e9D00dC2c0E08f0.toBytes32();
        values[optimism]["WSTETH"] = 0x1F32b1c2345538c0c6f582fCB022739c4A194Ebb.toBytes32();
        values[optimism]["RETH"] = 0x9Bcef72be871e61ED4fBbc7630889beE758eb81D.toBytes32();
        values[optimism]["WEETH_OFT"] = 0x5A7fACB970D094B6C7FF1df0eA68D99E6e73CBFF.toBytes32();
        values[optimism]["OP"] = 0x4200000000000000000000000000000000000042.toBytes32();
        values[optimism]["CRV"] = 0x0994206dfE8De6Ec6920FF4D779B0d950605Fb53.toBytes32();
        values[optimism]["AURA"] = 0x1509706a6c66CA549ff0cB464de88231DDBe213B.toBytes32();
        values[optimism]["BAL"] = 0xFE8B128bA8C78aabC59d4c64cEE7fF28e9379921.toBytes32();
        values[optimism]["UNI"] = 0x6fd9d7AD17242c41f7131d257212c54A0e816691.toBytes32();
        values[optimism]["CBETH"] = 0xadDb6A0412DE1BA0F936DCaeb8Aaa24578dcF3B2.toBytes32();

        values[optimism]["vault"] = 0xBA12222222228d8Ba445958a75a0704d566BF2C8.toBytes32();
        values[optimism]["balancerVault"] = 0xBA12222222228d8Ba445958a75a0704d566BF2C8.toBytes32();
        values[optimism]["minter"] = 0x239e55F427D44C3cc793f49bFB507ebe76638a2b.toBytes32();

        values[optimism]["uniswapV3NonFungiblePositionManager"] = 0xC36442b4a4522E871399CD717aBDD847Ab11FE88.toBytes32();
        values[optimism]["ccipRouter"] = 0x3206695CaE29952f4b0c22a169725a865bc8Ce0f.toBytes32();
        values[optimism]["weETH_ETH_ExchangeRate"] = 0x72EC6bF88effEd88290C66DCF1bE2321d80502f5.toBytes32();

        // Gearbox
        values[optimism]["dWETHV3"] = 0x42dB77B3103c71059F4b997d6441cFB299FD0d94.toBytes32();
        values[optimism]["sdWETHV3"] = 0x704c4C9F0d29257E5b0E526b20b48EfFC8f758b2.toBytes32();

        // Standard Bridge
        values[optimism]["standardBridge"] = 0x4200000000000000000000000000000000000010.toBytes32();
        values[optimism]["crossDomainMessenger"] = 0x4200000000000000000000000000000000000007.toBytes32();

        // Aave V3
        values[optimism]["v3Pool"] = 0x794a61358D6845594F94dc1DB02A252b5b4814aD.toBytes32();

        // Merkl
        values[optimism]["merklDistributor"] = 0x3Ef3D8bA38EBe18DB133cEc108f4D14CE00Dd9Ae.toBytes32();

        // Beethoven
        values[optimism]["wstETH_weETH_BPT"] = 0x2Bb4712247D5F451063b5E4f6948abDfb925d93D.toBytes32();
        values[optimism]["wstETH_weETH_Id"] = 0x2bb4712247d5f451063b5e4f6948abdfb925d93d000000000000000000000136;
        values[optimism]["wstETH_weETH_Gauge"] = 0xF3B314B1D2bd7d9afa8eC637716A9Bb81dBc79e5.toBytes32();
        values[optimism]["aura_wstETH_weETH"] = 0xe351a69EB84a22E113E92A4C683391C95448d7d4.toBytes32();

        // Velodrome
        values[optimism]["velodromeRouter"] = 0xa062aE8A9c5e11aaA026fc2670B0D65cCc8B2858.toBytes32();
        values[optimism]["velodromeNonFungiblePositionManager"] = 0x416b433906b1B72FA758e166e239c43d68dC6F29.toBytes32();
        values[optimism]["velodrome_Weth_Wsteth_v3_1_gauge"] = 0xb2218A2cFeF38Ca30AE8C88B41f2E2BdD9347E3e.toBytes32();

        // Compound V3
        values[optimism]["cWETHV3"] = 0xE36A30D249f7761327fd973001A32010b521b6Fd.toBytes32();
        values[optimism]["cometRewards"] = 0x443EA0340cb75a160F31A440722dec7b5bc3C2E9.toBytes32();
    }

    function _addHoleskyValues() private {
        // ERC20
        values[holesky]["WSTETH"] = 0x8d09a4502Cc8Cf1547aD300E066060D043f6982D.toBytes32();

        // Symbiotic
        values[holesky]["wstETHSymbioticVault"] = 0x89D62D1d89d8636367fc94998b3bE095a3d9c2f9.toBytes32();
    }

    function _addMantleValues() private {
        values[mantle]["deployerAddress"] = 0x5F2F11ad8656439d5C14d9B351f8b09cDaC2A02d.toBytes32();
        values[mantle]["dev0Address"] = 0x0463E60C7cE10e57911AB7bD1667eaa21de3e79b.toBytes32();
        values[mantle]["dev1Address"] = 0xf8553c8552f906C19286F21711721E206EE4909E.toBytes32();
        values[mantle]["liquidPayoutAddress"] = 0xA9962a5BfBea6918E958DeE0647E99fD7863b95A.toBytes32();
        values[mantle]["balancerVault"] = address(1).toBytes32();

        // ERC20
        values[mantle]["WETH"] = 0xdEAddEaDdeadDEadDEADDEAddEADDEAddead1111.toBytes32();
        values[mantle]["USDC"] = 0x09Bc4E0D864854c6aFB6eB9A9cdF58aC190D0dF9.toBytes32();
        values[mantle]["METH"] = 0xcDA86A272531e8640cD7F1a92c01839911B90bb0.toBytes32();

        // Standard Bridge.
        values[mantle]["standardBridge"] = 0x4200000000000000000000000000000000000010.toBytes32();
        values[mantle]["crossDomainMessenger"] = 0x4200000000000000000000000000000000000007.toBytes32();
    }

    function _addZircuitValues() private {
        values[zircuit]["deployerAddress"] = 0xFD65ADF7d2f9ea09287543520a703522E0a360C9.toBytes32();
        values[zircuit]["dev0Address"] = 0x0463E60C7cE10e57911AB7bD1667eaa21de3e79b.toBytes32();
        values[zircuit]["dev1Address"] = 0xf8553c8552f906C19286F21711721E206EE4909E.toBytes32();
        values[zircuit]["liquidPayoutAddress"] = 0xA9962a5BfBea6918E958DeE0647E99fD7863b95A.toBytes32();
        values[zircuit]["balancerVault"] = address(1).toBytes32();

        values[zircuit]["WETH"] = 0x4200000000000000000000000000000000000006.toBytes32();
        values[zircuit]["METH"] = 0x91a0F6EBdCa0B4945FbF63ED4a95189d2b57163D.toBytes32();

        // Standard Bridge.
        values[zircuit]["standardBridge"] = 0x4200000000000000000000000000000000000010.toBytes32();
        values[zircuit]["crossDomainMessenger"] = 0x4200000000000000000000000000000000000007.toBytes32();
    }

    function _addLineaValues() private {
        values[linea]["deployerAddress"] = 0x5F2F11ad8656439d5C14d9B351f8b09cDaC2A02d.toBytes32();
        values[linea]["dev0Address"] = 0x0463E60C7cE10e57911AB7bD1667eaa21de3e79b.toBytes32();
        values[linea]["dev1Address"] = 0xf8553c8552f906C19286F21711721E206EE4909E.toBytes32();
        values[linea]["liquidPayoutAddress"] = 0xA9962a5BfBea6918E958DeE0647E99fD7863b95A.toBytes32();
        values[linea]["balancerVault"] = address(1).toBytes32();
        // ERC20
        values[linea]["DAI"] = 0x4AF15ec2A0BD43Db75dd04E62FAA3B8EF36b00d5.toBytes32();
        values[linea]["WETH"] = 0xe5D7C2a44FfDDf6b295A15c148167daaAf5Cf34f.toBytes32();
        values[linea]["WEETH"] = 0x1Bf74C010E6320bab11e2e5A532b5AC15e0b8aA6.toBytes32();

        // Linea Bridge.
        values[linea]["tokenBridge"] = 0x353012dc4a9A6cF55c941bADC267f82004A8ceB9.toBytes32(); //approve, also bridge token
        values[linea]["lineaMessageService"] = 0x508Ca82Df566dCD1B0DE8296e70a96332cD644ec.toBytes32(); // claim message, sendMessage
    }

    function _addScrollValues() private {
        values[scroll]["deployerAddress"] = 0x5F2F11ad8656439d5C14d9B351f8b09cDaC2A02d.toBytes32();
        values[scroll]["dev0Address"] = 0x0463E60C7cE10e57911AB7bD1667eaa21de3e79b.toBytes32();
        values[scroll]["dev1Address"] = 0xf8553c8552f906C19286F21711721E206EE4909E.toBytes32();
        values[scroll]["liquidPayoutAddress"] = 0xA9962a5BfBea6918E958DeE0647E99fD7863b95A.toBytes32();
        values[scroll]["balancerVault"] = address(1).toBytes32();
        // ERC20
        values[scroll]["DAI"] = 0xcA77eB3fEFe3725Dc33bccB54eDEFc3D9f764f97.toBytes32();
        values[scroll]["WETH"] = 0x5300000000000000000000000000000000000004.toBytes32();
        values[scroll]["WEETH"] = 0x01f0a31698C4d065659b9bdC21B3610292a1c506.toBytes32();

        // Scroll Bridge.
        values[scroll]["scrollGatewayRouter"] = 0x4C0926FF5252A435FD19e10ED15e5a249Ba19d79.toBytes32(); // withdrawERC20
        values[scroll]["scrollMessenger"] = 0x781e90f1c8Fc4611c9b7497C3B47F99Ef6969CbC.toBytes32(); // sendMessage
        values[scroll]["scrollCustomERC20Gateway"] = 0xaC78dff3A87b5b534e366A93E785a0ce8fA6Cc62.toBytes32(); // sendMessage
    }

    function _addFraxtalValues() private {
        values[fraxtal]["deployerAddress"] = 0x5F2F11ad8656439d5C14d9B351f8b09cDaC2A02d.toBytes32();
        values[fraxtal]["dev0Address"] = 0x0463E60C7cE10e57911AB7bD1667eaa21de3e79b.toBytes32();
        values[fraxtal]["dev1Address"] = 0xf8553c8552f906C19286F21711721E206EE4909E.toBytes32();
        values[fraxtal]["liquidPayoutAddress"] = 0xA9962a5BfBea6918E958DeE0647E99fD7863b95A.toBytes32();
        values[fraxtal]["balancerVault"] = address(1).toBytes32();
        // ERC20
        values[fraxtal]["wfrxETH"] = 0xFC00000000000000000000000000000000000006.toBytes32();

        // Standard Bridge.
        // values[fraxtal]["standardBridge"] = 0x4200000000000000000000000000000000000010.toBytes32();
        // values[fraxtal]["crossDomainMessenger"] = 0x4200000000000000000000000000000000000007.toBytes32();
    }
}<|MERGE_RESOLUTION|>--- conflicted
+++ resolved
@@ -803,16 +803,14 @@
         // Syrup
         values[mainnet]["syrupRouter"] = 0x134cCaaA4F1e4552eC8aEcb9E4A2360dDcF8df76.toBytes32();
 
-<<<<<<< HEAD
         // corn
         values[mainnet]["cornSilo"] = 0x8bc93498b861fd98277c3b51d240e7E56E48F23c.toBytes32();
-=======
+
         // Treehouse
         values[mainnet]["TreehouseRedemption"] = 0x0618DBdb3Be798346e6D9C08c3c84658f94aD09F.toBytes32();
         values[mainnet]["TreehouseRouter"] = 0xeFA3fa8e85D2b3CfdB250CdeA156c2c6C90628F5.toBytes32();
         values[mainnet]["tETH"] = 0xD11c452fc99cF405034ee446803b6F6c1F6d5ED8.toBytes32();
         values[mainnet]["tETH_wstETH_curve_pool"] = 0xA10d15538E09479186b4D3278BA5c979110dDdB1.toBytes32();
->>>>>>> c8bf407f
     }
 
     function _addBaseValues() private {
