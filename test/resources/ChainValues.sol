// SPDX-License-Identifier: Apache-2.0
pragma solidity 0.8.21;

import {ERC20} from "@solmate/tokens/ERC20.sol";
import {AddressToBytes32Lib} from "src/helper/AddressToBytes32Lib.sol";

contract ChainValues {
    using AddressToBytes32Lib for address;
    using AddressToBytes32Lib for bytes32;

    string public constant mainnet = "mainnet";
    string public constant polygon = "polygon";
    string public constant bsc = "bsc";
    string public constant avalanche = "avalanche";
    string public constant arbitrum = "arbitrum";
    string public constant optimism = "optimism";
    string public constant base = "base";

    // Bridging constants.
    uint64 public constant ccipArbitrumChainSelector = 4949039107694359620;
    uint64 public constant ccipMainnetChainSelector = 5009297550715157269;
    uint32 public constant layerZeroBaseEndpointId = 30184;
    uint32 public constant layerZeroMainnetEndpointId = 30101;
    uint32 public constant layerZeroOptimismEndpointId = 30111;
    uint32 public constant layerZeroArbitrumEndpointId = 30110;

    error ChainValues__ZeroAddress(string chainName, string valueName);
    error ChainValues__ZeroBytes32(string chainName, string valueName);
    error ChainValues__ValueAlreadySet(string chainName, string valueName);

    mapping(string => mapping(string => bytes32)) public values;

    function getAddress(string memory chainName, string memory valueName) public view returns (address a) {
        a = values[chainName][valueName].toAddress();
        if (a == address(0)) revert ChainValues__ZeroAddress(chainName, valueName);
    }

    function getERC20(string memory chainName, string memory valueName) public view returns (ERC20 erc20) {
        address a = getAddress(chainName, valueName);
        erc20 = ERC20(a);
    }

    function getBytes32(string memory chainName, string memory valueName) public view returns (bytes32 b) {
        b = values[chainName][valueName];
        if (b == bytes32(0)) revert ChainValues__ZeroBytes32(chainName, valueName);
    }

    function setValue(bool overrideOk, string memory chainName, string memory valueName, bytes32 value) public {
        if (!overrideOk && values[chainName][valueName] != bytes32(0)) {
            revert ChainValues__ValueAlreadySet(chainName, valueName);
        }
        values[chainName][valueName] = value;
    }

    function setAddress(bool overrideOk, string memory chainName, string memory valueName, address value) public {
        setValue(overrideOk, chainName, valueName, value.toBytes32());
    }

    constructor() {
        // Add mainnet values
        _addMainnetValues();
        _addBaseValues();
        _addArbitrumValues();
        _addOptimismValues();
    }

    function _addMainnetValues() private {
        // Liquid Ecosystem
        values[mainnet]["deployerAddress"] = 0x5F2F11ad8656439d5C14d9B351f8b09cDaC2A02d.toBytes32();
        values[mainnet]["dev0Address"] = 0x0463E60C7cE10e57911AB7bD1667eaa21de3e79b.toBytes32();
        values[mainnet]["dev1Address"] = 0x2322ba43eFF1542b6A7bAeD35e66099Ea0d12Bd1.toBytes32();
        values[mainnet]["liquidV1PriceRouter"] = 0x693799805B502264f9365440B93C113D86a4fFF5.toBytes32();
        values[mainnet]["liquidPayoutAddress"] = 0xA9962a5BfBea6918E958DeE0647E99fD7863b95A.toBytes32();
        values[mainnet]["liquidMultisig"] = 0xCEA8039076E35a825854c5C2f85659430b06ec96.toBytes32();

        // DeFi Ecosystem
        values[mainnet]["ETH"] = 0xEeeeeEeeeEeEeeEeEeEeeEEEeeeeEeeeeeeeEEeE.toBytes32();
        values[mainnet]["uniV3Router"] = 0xE592427A0AEce92De3Edee1F18E0157C05861564.toBytes32();
        values[mainnet]["uniV2Router"] = 0x7a250d5630B4cF539739dF2C5dAcb4c659F2488D.toBytes32();

        // ERC20s
        values[mainnet]["USDC"] = 0xA0b86991c6218b36c1d19D4a2e9Eb0cE3606eB48.toBytes32();
        values[mainnet]["WETH"] = 0xC02aaA39b223FE8D0A0e5C4F27eAD9083C756Cc2.toBytes32();
        values[mainnet]["WBTC"] = 0x2260FAC5E5542a773Aa44fBCfeDf7C193bc2C599.toBytes32();
        values[mainnet]["USDT"] = 0xdAC17F958D2ee523a2206206994597C13D831ec7.toBytes32();
        values[mainnet]["TUSD"] = 0x0000000000085d4780B73119b644AE5ecd22b376.toBytes32();
        values[mainnet]["DAI"] = 0x6B175474E89094C44Da98b954EedeAC495271d0F.toBytes32();
        values[mainnet]["WSTETH"] = 0x7f39C581F595B53c5cb19bD0b3f8dA6c935E2Ca0.toBytes32();
        values[mainnet]["STETH"] = 0xae7ab96520DE3A18E5e111B5EaAb095312D7fE84.toBytes32();
        values[mainnet]["FRAX"] = 0x853d955aCEf822Db058eb8505911ED77F175b99e.toBytes32();
        values[mainnet]["BAL"] = 0xba100000625a3754423978a60c9317c58a424e3D.toBytes32();
        values[mainnet]["COMP"] = 0xc00e94Cb662C3520282E6f5717214004A7f26888.toBytes32();
        values[mainnet]["LINK"] = 0x514910771AF9Ca656af840dff83E8264EcF986CA.toBytes32();
        values[mainnet]["rETH"] = 0xae78736Cd615f374D3085123A210448E74Fc6393.toBytes32();
        values[mainnet]["RETH"] = 0xae78736Cd615f374D3085123A210448E74Fc6393.toBytes32();
        values[mainnet]["cbETH"] = 0xBe9895146f7AF43049ca1c1AE358B0541Ea49704.toBytes32();
        values[mainnet]["RPL"] = 0xD33526068D116cE69F19A9ee46F0bd304F21A51f.toBytes32();
        values[mainnet]["BOND"] = 0x0391D2021f89DC339F60Fff84546EA23E337750f.toBytes32();
        values[mainnet]["SWETH"] = 0xf951E335afb289353dc249e82926178EaC7DEd78.toBytes32();
        values[mainnet]["AURA"] = 0xC0c293ce456fF0ED870ADd98a0828Dd4d2903DBF.toBytes32();
        values[mainnet]["GHO"] = 0x40D16FC0246aD3160Ccc09B8D0D3A2cD28aE6C2f.toBytes32();
        values[mainnet]["LUSD"] = 0x5f98805A4E8be255a32880FDeC7F6728C6568bA0.toBytes32();
        values[mainnet]["OHM"] = 0x64aa3364F17a4D01c6f1751Fd97C2BD3D7e7f1D5.toBytes32();
        values[mainnet]["MKR"] = 0x9f8F72aA9304c8B593d555F12eF6589cC3A579A2.toBytes32();
        values[mainnet]["APE"] = 0x4d224452801ACEd8B2F0aebE155379bb5D594381.toBytes32();
        values[mainnet]["UNI"] = 0x1f9840a85d5aF5bf1D1762F925BDADdC4201F984.toBytes32();
        values[mainnet]["CRV"] = 0xD533a949740bb3306d119CC777fa900bA034cd52.toBytes32();
        values[mainnet]["CVX"] = 0x4e3FBD56CD56c3e72c1403e103b45Db9da5B9D2B.toBytes32();
        values[mainnet]["FRXETH"] = 0x5E8422345238F34275888049021821E8E08CAa1f.toBytes32();
        values[mainnet]["CRVUSD"] = 0xf939E0A03FB07F59A73314E73794Be0E57ac1b4E.toBytes32();
        values[mainnet]["OETH"] = 0x856c4Efb76C1D1AE02e20CEB03A2A6a08b0b8dC3.toBytes32();
        values[mainnet]["MKUSD"] = 0x4591DBfF62656E7859Afe5e45f6f47D3669fBB28.toBytes32();
        values[mainnet]["YETH"] = 0x1BED97CBC3c24A4fb5C069C6E311a967386131f7.toBytes32();
        values[mainnet]["ETHX"] = 0xA35b1B31Ce002FBF2058D22F30f95D405200A15b.toBytes32();
        values[mainnet]["weETH"] = 0xCd5fE23C85820F7B72D0926FC9b05b43E359b7ee.toBytes32();
        values[mainnet]["WEETH"] = 0xCd5fE23C85820F7B72D0926FC9b05b43E359b7ee.toBytes32();
        values[mainnet]["EETH"] = 0x35fA164735182de50811E8e2E824cFb9B6118ac2.toBytes32();
        values[mainnet]["EZETH"] = 0xbf5495Efe5DB9ce00f80364C8B423567e58d2110.toBytes32();
        values[mainnet]["RSETH"] = 0xA1290d69c65A6Fe4DF752f95823fae25cB99e5A7.toBytes32();
        values[mainnet]["OSETH"] = 0xf1C9acDc66974dFB6dEcB12aA385b9cD01190E38.toBytes32();
        values[mainnet]["RSWETH"] = 0xFAe103DC9cf190eD75350761e95403b7b8aFa6c0.toBytes32();
        values[mainnet]["PENDLE"] = 0x808507121B80c02388fAd14726482e061B8da827.toBytes32();
        values[mainnet]["SUSDE"] = 0x9D39A5DE30e57443BfF2A8307A4256c8797A3497.toBytes32();
        values[mainnet]["USDE"] = 0x4c9EDD5852cd905f086C759E8383e09bff1E68B3.toBytes32();
        values[mainnet]["GEAR"] = 0xBa3335588D9403515223F109EdC4eB7269a9Ab5D.toBytes32();
        values[mainnet]["SDAI"] = 0x83F20F44975D03b1b09e64809B757c47f942BEeA.toBytes32();
        values[mainnet]["PYUSD"] = 0x6c3ea9036406852006290770BEdFcAbA0e23A0e8.toBytes32();
        values[mainnet]["METH"] = 0xd5F7838F5C461fefF7FE49ea5ebaF7728bB0ADfa.toBytes32();
        values[mainnet]["TBTC"] = 0x18084fbA666a33d37592fA2633fD49a74DD93a88.toBytes32();
        values[mainnet]["INST"] = 0x6f40d4A6237C257fff2dB00FA0510DeEECd303eb.toBytes32();
        values[mainnet]["LBTC"] = 0x8236a87084f8B84306f72007F36F2618A5634494.toBytes32();
        values[mainnet]["RSR"] = 0x320623b8E4fF03373931769A31Fc52A4E78B5d70.toBytes32();
        values[mainnet]["SFRXETH"] = 0xac3E018457B222d93114458476f3E3416Abbe38F.toBytes32();
        values[mainnet]["WBETH"] = 0xa2E3356610840701BDf5611a53974510Ae27E2e1.toBytes32();
        values[mainnet]["UNIETH"] = 0xF1376bceF0f78459C0Ed0ba5ddce976F1ddF51F4.toBytes32();
        values[mainnet]["CBETH"] = 0xBe9895146f7AF43049ca1c1AE358B0541Ea49704.toBytes32();

        // Rate providers
        values[mainnet]["WEETH_RATE_PROVIDER"] = 0xCd5fE23C85820F7B72D0926FC9b05b43E359b7ee.toBytes32();
        values[mainnet]["ETHX_RATE_PROVIDER"] = 0xAAE054B9b822554dd1D9d1F48f892B4585D3bbf0.toBytes32();
        values[mainnet]["UNIETH_RATE_PROVIDER"] = 0x2c3b8c5e98A6e89AAAF21Deebf5FF9d08c4A9FF7.toBytes32();

        // Chainlink Datafeeds
        values[mainnet]["WETH_USD_FEED"] = 0x5f4eC3Df9cbd43714FE2740f5E3616155c5b8419.toBytes32();
        values[mainnet]["USDC_USD_FEED"] = 0x8fFfFfd4AfB6115b954Bd326cbe7B4BA576818f6.toBytes32();
        values[mainnet]["WBTC_USD_FEED"] = 0xF4030086522a5bEEa4988F8cA5B36dbC97BeE88c.toBytes32();
        values[mainnet]["TUSD_USD_FEED"] = 0xec746eCF986E2927Abd291a2A1716c940100f8Ba.toBytes32();
        values[mainnet]["STETH_USD_FEED"] = 0xCfE54B5cD566aB89272946F602D76Ea879CAb4a8.toBytes32();
        values[mainnet]["DAI_USD_FEED"] = 0xAed0c38402a5d19df6E4c03F4E2DceD6e29c1ee9.toBytes32();
        values[mainnet]["USDT_USD_FEED"] = 0x3E7d1eAB13ad0104d2750B8863b489D65364e32D.toBytes32();
        values[mainnet]["COMP_USD_FEED"] = 0xdbd020CAeF83eFd542f4De03e3cF0C28A4428bd5.toBytes32();
        values[mainnet]["fastGasFeed"] = 0x169E633A2D1E6c10dD91238Ba11c4A708dfEF37C.toBytes32();
        values[mainnet]["FRAX_USD_FEED"] = 0xB9E1E3A9feFf48998E45Fa90847ed4D467E8BcfD.toBytes32();
        values[mainnet]["RETH_ETH_FEED"] = 0x536218f9E9Eb48863970252233c8F271f554C2d0.toBytes32();
        values[mainnet]["BOND_ETH_FEED"] = 0xdd22A54e05410D8d1007c38b5c7A3eD74b855281.toBytes32();
        values[mainnet]["CBETH_ETH_FEED"] = 0xF017fcB346A1885194689bA23Eff2fE6fA5C483b.toBytes32();
        values[mainnet]["STETH_ETH_FEED"] = 0x86392dC19c0b719886221c78AB11eb8Cf5c52812.toBytes32();
        values[mainnet]["BAL_USD_FEED"] = 0xdF2917806E30300537aEB49A7663062F4d1F2b5F.toBytes32();
        values[mainnet]["GHO_USD_FEED"] = 0x3f12643D3f6f874d39C2a4c9f2Cd6f2DbAC877FC.toBytes32();
        values[mainnet]["LUSD_USD_FEED"] = 0x3D7aE7E594f2f2091Ad8798313450130d0Aba3a0.toBytes32();
        values[mainnet]["OHM_ETH_FEED"] = 0x9a72298ae3886221820B1c878d12D872087D3a23.toBytes32();
        values[mainnet]["MKR_USD_FEED"] = 0xec1D1B3b0443256cc3860e24a46F108e699484Aa.toBytes32();
        values[mainnet]["UNI_ETH_FEED"] = 0xD6aA3D25116d8dA79Ea0246c4826EB951872e02e.toBytes32();
        values[mainnet]["APE_USD_FEED"] = 0xD10aBbC76679a20055E167BB80A24ac851b37056.toBytes32();
        values[mainnet]["CRV_USD_FEED"] = 0xCd627aA160A6fA45Eb793D19Ef54f5062F20f33f.toBytes32();
        values[mainnet]["CVX_USD_FEED"] = 0xd962fC30A72A84cE50161031391756Bf2876Af5D.toBytes32();
        values[mainnet]["CVX_ETH_FEED"] = 0xC9CbF687f43176B302F03f5e58470b77D07c61c6.toBytes32();
        values[mainnet]["CRVUSD_USD_FEED"] = 0xEEf0C605546958c1f899b6fB336C20671f9cD49F.toBytes32();
        values[mainnet]["LINK_USD_FEED"] = 0x2c1d072e956AFFC0D435Cb7AC38EF18d24d9127c.toBytes32();

        // Aave V2 Tokens
        values[mainnet]["aV2WETH"] = 0x030bA81f1c18d280636F32af80b9AAd02Cf0854e.toBytes32();
        values[mainnet]["aV2USDC"] = 0xBcca60bB61934080951369a648Fb03DF4F96263C.toBytes32();
        values[mainnet]["dV2USDC"] = 0x619beb58998eD2278e08620f97007e1116D5D25b.toBytes32();
        values[mainnet]["dV2WETH"] = 0xF63B34710400CAd3e044cFfDcAb00a0f32E33eCf.toBytes32();
        values[mainnet]["aV2WBTC"] = 0x9ff58f4fFB29fA2266Ab25e75e2A8b3503311656.toBytes32();
        values[mainnet]["aV2TUSD"] = 0x101cc05f4A51C0319f570d5E146a8C625198e636.toBytes32();
        values[mainnet]["aV2STETH"] = 0x1982b2F5814301d4e9a8b0201555376e62F82428.toBytes32();
        values[mainnet]["aV2DAI"] = 0x028171bCA77440897B824Ca71D1c56caC55b68A3.toBytes32();
        values[mainnet]["dV2DAI"] = 0x6C3c78838c761c6Ac7bE9F59fe808ea2A6E4379d.toBytes32();
        values[mainnet]["aV2USDT"] = 0x3Ed3B47Dd13EC9a98b44e6204A523E766B225811.toBytes32();
        values[mainnet]["dV2USDT"] = 0x531842cEbbdD378f8ee36D171d6cC9C4fcf475Ec.toBytes32();

        // Aave V3 Tokens
        values[mainnet]["aV3WETH"] = 0x4d5F47FA6A74757f35C14fD3a6Ef8E3C9BC514E8.toBytes32();
        values[mainnet]["aV3USDC"] = 0x98C23E9d8f34FEFb1B7BD6a91B7FF122F4e16F5c.toBytes32();
        values[mainnet]["dV3USDC"] = 0x72E95b8931767C79bA4EeE721354d6E99a61D004.toBytes32();
        values[mainnet]["aV3DAI"] = 0x018008bfb33d285247A21d44E50697654f754e63.toBytes32();
        values[mainnet]["dV3DAI"] = 0xcF8d0c70c850859266f5C338b38F9D663181C314.toBytes32();
        values[mainnet]["dV3WETH"] = 0xeA51d7853EEFb32b6ee06b1C12E6dcCA88Be0fFE.toBytes32();
        values[mainnet]["aV3WBTC"] = 0x5Ee5bf7ae06D1Be5997A1A72006FE6C607eC6DE8.toBytes32();
        values[mainnet]["aV3USDT"] = 0x23878914EFE38d27C4D67Ab83ed1b93A74D4086a.toBytes32();
        values[mainnet]["dV3USDT"] = 0x6df1C1E379bC5a00a7b4C6e67A203333772f45A8.toBytes32();
        values[mainnet]["aV3sDAI"] = 0x4C612E3B15b96Ff9A6faED838F8d07d479a8dD4c.toBytes32();
        values[mainnet]["aV3CrvUsd"] = 0xb82fa9f31612989525992FCfBB09AB22Eff5c85A.toBytes32();
        values[mainnet]["dV3CrvUsd"] = 0x028f7886F3e937f8479efaD64f31B3fE1119857a.toBytes32();
        values[mainnet]["aV3WeETH"] = 0xBdfa7b7893081B35Fb54027489e2Bc7A38275129.toBytes32();

        // Balancer V2 Addresses
        values[mainnet]["BB_A_USD"] = 0xfeBb0bbf162E64fb9D0dfe186E517d84C395f016.toBytes32();
        values[mainnet]["BB_A_USD_V3"] = 0xc443C15033FCB6Cf72cC24f1BDA0Db070DdD9786.toBytes32();
        values[mainnet]["vanillaUsdcDaiUsdt"] = 0x79c58f70905F734641735BC61e45c19dD9Ad60bC.toBytes32();
        values[mainnet]["BB_A_WETH"] = 0x60D604890feaa0b5460B28A424407c24fe89374a.toBytes32();
        values[mainnet]["wstETH_bbaWETH"] = 0xE0fCBf4d98F0aD982DB260f86cf28b49845403C5.toBytes32();
        values[mainnet]["new_wstETH_bbaWETH"] = 0x41503C9D499ddbd1dCdf818a1b05e9774203Bf46.toBytes32();
        values[mainnet]["GHO_LUSD_BPT"] = 0x3FA8C89704e5d07565444009e5d9e624B40Be813.toBytes32();
        values[mainnet]["swETH_bbaWETH"] = 0xaE8535c23afeDdA9304B03c68a3563B75fc8f92b.toBytes32();
        values[mainnet]["swETH_wETH"] = 0x02D928E68D8F10C0358566152677Db51E1e2Dc8C.toBytes32();

        values[mainnet]["rETH_weETH_id"] = 0x05ff47afada98a98982113758878f9a8b9fdda0a000000000000000000000645;
        values[mainnet]["rETH_weETH"] = 0x05ff47AFADa98a98982113758878F9A8B9FddA0a.toBytes32();
        values[mainnet]["rETH_weETH_gauge"] = 0xC859BF9d7B8C557bBd229565124c2C09269F3aEF.toBytes32();
        values[mainnet]["aura_reth_weeth"] = 0x07A319A023859BbD49CC9C38ee891c3EA9283Cc5.toBytes32();

        values[mainnet]["ezETH_wETH"] = 0x596192bB6e41802428Ac943D2f1476C1Af25CC0E.toBytes32();
        values[mainnet]["ezETH_wETH_gauge"] = 0xa8B309a75f0D64ED632d45A003c68A30e59A1D8b.toBytes32();
        values[mainnet]["aura_ezETH_wETH"] = 0x95eC73Baa0eCF8159b4EE897D973E41f51978E50.toBytes32();

        values[mainnet]["rsETH_ETHx"] = 0x7761b6E0Daa04E70637D81f1Da7d186C205C2aDE.toBytes32();
        values[mainnet]["rsETH_ETHx_gauge"] = 0x0BcDb6d9b27Bd62d3De605393902C7d1a2c71Aab.toBytes32();
        values[mainnet]["aura_rsETH_ETHx"] = 0xf618102462Ff3cf7edbA4c067316F1C3AbdbA193.toBytes32();

        values[mainnet]["rETH_wETH_id"] = 0x1e19cf2d73a72ef1332c882f20534b6519be0276000200000000000000000112;
        values[mainnet]["rETH_wETH"] = 0x1E19CF2D73a72Ef1332C882F20534B6519Be0276.toBytes32();
        values[mainnet]["rETH_wETH_gauge"] = 0x79eF6103A513951a3b25743DB509E267685726B7.toBytes32();
        values[mainnet]["aura_reth_weth"] = 0xDd1fE5AD401D4777cE89959b7fa587e569Bf125D.toBytes32();

        values[mainnet]["ezETH_weETH_rswETH"] = 0x848a5564158d84b8A8fb68ab5D004Fae11619A54.toBytes32();
        values[mainnet]["ezETH_weETH_rswETH_gauge"] = 0x253ED65fff980AEE7E94a0dC57BE304426048b35.toBytes32();
        values[mainnet]["aura_ezETH_weETH_rswETH"] = 0xce98eb8b2Fb98049b3F2dB0A212Ba7ca3Efd63b0.toBytes32();

        values[mainnet]["BAL_wETH"] = 0x5c6Ee304399DBdB9C8Ef030aB642B10820DB8F56.toBytes32();
        values[mainnet]["PENDLE_wETH"] = 0xFD1Cf6FD41F229Ca86ada0584c63C49C3d66BbC9.toBytes32();
        values[mainnet]["wETH_AURA"] = 0xCfCA23cA9CA720B6E98E3Eb9B6aa0fFC4a5C08B9.toBytes32();

        // values[mainnet]["ezETH_wETH"] = 0x596192bB6e41802428Ac943D2f1476C1Af25CC0E.toBytes32();
        // values[mainnet]["ezETH_wETH_gauge"] = 0xa8B309a75f0D64ED632d45A003c68A30e59A1D8b.toBytes32();
        // values[mainnet]["aura_ezETH_wETH"] = 0x95eC73Baa0eCF8159b4EE897D973E41f51978E50.toBytes32();

        // Linear Pools.
        values[mainnet]["bb_a_dai"] = 0x6667c6fa9f2b3Fc1Cc8D85320b62703d938E4385.toBytes32();
        values[mainnet]["bb_a_usdt"] = 0xA1697F9Af0875B63DdC472d6EeBADa8C1fAB8568.toBytes32();
        values[mainnet]["bb_a_usdc"] = 0xcbFA4532D8B2ade2C261D3DD5ef2A2284f792692.toBytes32();

        values[mainnet]["BB_A_USD_GAUGE"] = 0x0052688295413b32626D226a205b95cDB337DE86.toBytes32(); // query subgraph for gauges wrt to poolId: https://docs.balancer.fi/reference/vebal-and-gauges/gauges.html#query-gauge-by-l2-sidechain-pool:~:text=%23-,Query%20Pending%20Tokens%20for%20a%20Given%20Pool,-The%20process%20differs
        values[mainnet]["BB_A_USD_GAUGE_ADDRESS"] = 0x0052688295413b32626D226a205b95cDB337DE86.toBytes32();
        values[mainnet]["wstETH_bbaWETH_GAUGE_ADDRESS"] = 0x5f838591A5A8048F0E4C4c7fCca8fD9A25BF0590.toBytes32();

        // Mainnet Balancer Specific Addresses
        values[mainnet]["vault"] = 0xBA12222222228d8Ba445958a75a0704d566BF2C8.toBytes32();
        values[mainnet]["balancerVault"] = 0xBA12222222228d8Ba445958a75a0704d566BF2C8.toBytes32();
        values[mainnet]["relayer"] = 0xfeA793Aa415061C483D2390414275AD314B3F621.toBytes32();
        values[mainnet]["minter"] = 0x239e55F427D44C3cc793f49bFB507ebe76638a2b.toBytes32();
        values[mainnet]["USDC_DAI_USDT_BPT"] = 0x79c58f70905F734641735BC61e45c19dD9Ad60bC.toBytes32();
        values[mainnet]["rETH_wETH_BPT"] = 0x1E19CF2D73a72Ef1332C882F20534B6519Be0276.toBytes32();
        values[mainnet]["wstETH_wETH_BPT"] = 0x32296969Ef14EB0c6d29669C550D4a0449130230.toBytes32();
        values[mainnet]["wstETH_cbETH_BPT"] = 0x9c6d47Ff73e0F5E51BE5FD53236e3F595C5793F2.toBytes32();
        values[mainnet]["bb_a_USD_BPT"] = 0xfeBb0bbf162E64fb9D0dfe186E517d84C395f016.toBytes32();
        values[mainnet]["bb_a_USDC_BPT"] = 0xcbFA4532D8B2ade2C261D3DD5ef2A2284f792692.toBytes32();
        values[mainnet]["bb_a_DAI_BPT"] = 0x6667c6fa9f2b3Fc1Cc8D85320b62703d938E4385.toBytes32();
        values[mainnet]["bb_a_USDT_BPT"] = 0xA1697F9Af0875B63DdC472d6EeBADa8C1fAB8568.toBytes32();
        values[mainnet]["aura_rETH_wETH_BPT"] = 0xDd1fE5AD401D4777cE89959b7fa587e569Bf125D.toBytes32();
        values[mainnet]["GHO_bb_a_USD_BPT"] = 0xc2B021133D1b0cF07dba696fd5DD89338428225B.toBytes32();

        values[mainnet]["wstETH_wETH_BPT"] = 0x93d199263632a4EF4Bb438F1feB99e57b4b5f0BD.toBytes32();
        values[mainnet]["wstETH_wETH_Id"] = 0x93d199263632a4ef4bb438f1feb99e57b4b5f0bd0000000000000000000005c2;
        values[mainnet]["wstETH_wETH_Gauge"] = 0x5C0F23A5c1be65Fa710d385814a7Fd1Bda480b1C.toBytes32();
        values[mainnet]["aura_wstETH_wETH"] = 0x2a14dB8D09dB0542f6A371c0cB308A768227D67D.toBytes32();

        // Rate Providers
        values[mainnet]["cbethRateProvider"] = 0x7311E4BB8a72e7B300c5B8BDE4de6CdaA822a5b1.toBytes32();
        values[mainnet]["rethRateProvider"] = 0x1a8F81c256aee9C640e14bB0453ce247ea0DFE6F.toBytes32();
        values[mainnet]["sDaiRateProvider"] = 0xc7177B6E18c1Abd725F5b75792e5F7A3bA5DBC2c.toBytes32();
        values[mainnet]["rsETHRateProvider"] = 0x746df66bc1Bb361b9E8E2a794C299c3427976e6C.toBytes32();

        // Compound V2
        // Cvalues[mainnet]["cDAI"] = C0x5d3a536E4D6DbD6114cc1Ead35777bAB948E3643.toBytes32();
        // Cvalues[mainnet]["cUSDC"] = C0x39AA39c021dfbaE8faC545936693aC917d5E7563.toBytes32();
        // Cvalues[mainnet]["cTUSD"] = C0x12392F67bdf24faE0AF363c24aC620a2f67DAd86.toBytes32();

        // Chainlink Automation Registry
        values[mainnet]["automationRegistry"] = 0x02777053d6764996e594c3E88AF1D58D5363a2e6.toBytes32();
        values[mainnet]["automationRegistryV2"] = 0x6593c7De001fC8542bB1703532EE1E5aA0D458fD.toBytes32();
        values[mainnet]["automationRegistrarV2"] = 0x6B0B234fB2f380309D47A7E9391E29E9a179395a.toBytes32();

        // FraxLend Pairs
        values[mainnet]["FXS_FRAX_PAIR"] = 0xDbe88DBAc39263c47629ebbA02b3eF4cf0752A72.toBytes32();
        values[mainnet]["FPI_FRAX_PAIR"] = 0x74F82Bd9D0390A4180DaaEc92D64cf0708751759.toBytes32();
        values[mainnet]["SFRXETH_FRAX_PAIR"] = 0x78bB3aEC3d855431bd9289fD98dA13F9ebB7ef15.toBytes32();
        values[mainnet]["CRV_FRAX_PAIR"] = 0x3835a58CA93Cdb5f912519ad366826aC9a752510.toBytes32(); // FraxlendV1
        values[mainnet]["WBTC_FRAX_PAIR"] = 0x32467a5fc2d72D21E8DCe990906547A2b012f382.toBytes32(); // FraxlendV1
        values[mainnet]["WETH_FRAX_PAIR"] = 0x794F6B13FBd7EB7ef10d1ED205c9a416910207Ff.toBytes32(); // FraxlendV1
        values[mainnet]["CVX_FRAX_PAIR"] = 0xa1D100a5bf6BFd2736837c97248853D989a9ED84.toBytes32(); // FraxlendV1
        values[mainnet]["MKR_FRAX_PAIR"] = 0x82Ec28636B77661a95f021090F6bE0C8d379DD5D.toBytes32(); // FraxlendV2
        values[mainnet]["APE_FRAX_PAIR"] = 0x3a25B9aB8c07FfEFEe614531C75905E810d8A239.toBytes32(); // FraxlendV2
        values[mainnet]["UNI_FRAX_PAIR"] = 0xc6CadA314389430d396C7b0C70c6281e99ca7fe8.toBytes32(); // FraxlendV2

        /// From Crispy's curve tests

        // Curve Pools and Tokens
        values[mainnet]["TriCryptoPool"] = 0xD51a44d3FaE010294C616388b506AcdA1bfAAE46.toBytes32();
        values[mainnet]["CRV_3_CRYPTO"] = 0xc4AD29ba4B3c580e6D59105FFf484999997675Ff.toBytes32();
        values[mainnet]["daiUsdcUsdtPool"] = 0xbEbc44782C7dB0a1A60Cb6fe97d0b483032FF1C7.toBytes32();
        values[mainnet]["CRV_DAI_USDC_USDT"] = 0x6c3F90f043a72FA612cbac8115EE7e52BDe6E490.toBytes32();
        values[mainnet]["frax3CrvPool"] = 0xd632f22692FaC7611d2AA1C0D552930D43CAEd3B.toBytes32();
        values[mainnet]["CRV_FRAX_3CRV"] = 0xd632f22692FaC7611d2AA1C0D552930D43CAEd3B.toBytes32();
        values[mainnet]["wethCrvPool"] = 0x8301AE4fc9c624d1D396cbDAa1ed877821D7C511.toBytes32();
        values[mainnet]["CRV_WETH_CRV"] = 0xEd4064f376cB8d68F770FB1Ff088a3d0F3FF5c4d.toBytes32();
        values[mainnet]["aave3Pool"] = 0xDeBF20617708857ebe4F679508E7b7863a8A8EeE.toBytes32();
        values[mainnet]["CRV_AAVE_3CRV"] = 0xFd2a8fA60Abd58Efe3EeE34dd494cD491dC14900.toBytes32();
        values[mainnet]["stETHWethNg"] = 0x21E27a5E5513D6e65C4f830167390997aA84843a.toBytes32();
        values[mainnet]["EthFrxEthCurvePool"] = 0xa1F8A6807c402E4A15ef4EBa36528A3FED24E577.toBytes32();
        values[mainnet]["triCrypto2"] = 0xD51a44d3FaE010294C616388b506AcdA1bfAAE46.toBytes32();
        values[mainnet]["weETH_wETH_ng"] = 0xDB74dfDD3BB46bE8Ce6C33dC9D82777BCFc3dEd5.toBytes32();
        values[mainnet]["weETH_wETH_ng_gauge"] = 0x053df3e4D0CeD9a3Bf0494F97E83CE1f13BdC0E2.toBytes32();

        values[mainnet]["UsdcCrvUsdPool"] = 0x4DEcE678ceceb27446b35C672dC7d61F30bAD69E.toBytes32();
        values[mainnet]["UsdcCrvUsdToken"] = 0x4DEcE678ceceb27446b35C672dC7d61F30bAD69E.toBytes32();
        values[mainnet]["UsdcCrvUsdGauge"] = 0x95f00391cB5EebCd190EB58728B4CE23DbFa6ac1.toBytes32();
        values[mainnet]["WethRethPool"] = 0x0f3159811670c117c372428D4E69AC32325e4D0F.toBytes32();
        values[mainnet]["WethRethToken"] = 0x6c38cE8984a890F5e46e6dF6117C26b3F1EcfC9C.toBytes32();
        values[mainnet]["WethRethGauge"] = 0x9d4D981d8a9066f5db8532A5816543dE8819d4A8.toBytes32();
        values[mainnet]["UsdtCrvUsdPool"] = 0x390f3595bCa2Df7d23783dFd126427CCeb997BF4.toBytes32();
        values[mainnet]["UsdtCrvUsdToken"] = 0x390f3595bCa2Df7d23783dFd126427CCeb997BF4.toBytes32();
        values[mainnet]["UsdtCrvUsdGauge"] = 0x4e6bB6B7447B7B2Aa268C16AB87F4Bb48BF57939.toBytes32();
        values[mainnet]["EthStethPool"] = 0xDC24316b9AE028F1497c275EB9192a3Ea0f67022.toBytes32();
        values[mainnet]["EthStethToken"] = 0x06325440D014e39736583c165C2963BA99fAf14E.toBytes32();
        values[mainnet]["EthStethGauge"] = 0x182B723a58739a9c974cFDB385ceaDb237453c28.toBytes32();
        values[mainnet]["FraxUsdcPool"] = 0xDcEF968d416a41Cdac0ED8702fAC8128A64241A2.toBytes32();
        values[mainnet]["FraxUsdcToken"] = 0x3175Df0976dFA876431C2E9eE6Bc45b65d3473CC.toBytes32();
        values[mainnet]["FraxUsdcGauge"] = 0xCFc25170633581Bf896CB6CDeE170e3E3Aa59503.toBytes32();
        values[mainnet]["WethFrxethPool"] = 0x9c3B46C0Ceb5B9e304FCd6D88Fc50f7DD24B31Bc.toBytes32();
        values[mainnet]["WethFrxethToken"] = 0x9c3B46C0Ceb5B9e304FCd6D88Fc50f7DD24B31Bc.toBytes32();
        values[mainnet]["WethFrxethGauge"] = 0x4E21418095d32d15c6e2B96A9910772613A50d50.toBytes32();
        values[mainnet]["EthFrxethPool"] = 0xa1F8A6807c402E4A15ef4EBa36528A3FED24E577.toBytes32();
        values[mainnet]["EthFrxethToken"] = 0xf43211935C781D5ca1a41d2041F397B8A7366C7A.toBytes32();
        values[mainnet]["EthFrxethGauge"] = 0x2932a86df44Fe8D2A706d8e9c5d51c24883423F5.toBytes32();
        values[mainnet]["StethFrxethPool"] = 0x4d9f9D15101EEC665F77210cB999639f760F831E.toBytes32();
        values[mainnet]["StethFrxethToken"] = 0x4d9f9D15101EEC665F77210cB999639f760F831E.toBytes32();
        values[mainnet]["StethFrxethGauge"] = 0x821529Bb07c83803C9CC7763e5974386e9eFEdC7.toBytes32();
        values[mainnet]["WethCvxPool"] = 0xB576491F1E6e5E62f1d8F26062Ee822B40B0E0d4.toBytes32();
        values[mainnet]["WethCvxToken"] = 0x3A283D9c08E8b55966afb64C515f5143cf907611.toBytes32();
        values[mainnet]["WethCvxGauge"] = 0x7E1444BA99dcdFfE8fBdb42C02F0005D14f13BE1.toBytes32();
        values[mainnet]["EthStethNgPool"] = 0x21E27a5E5513D6e65C4f830167390997aA84843a.toBytes32();
        values[mainnet]["EthStethNgToken"] = 0x21E27a5E5513D6e65C4f830167390997aA84843a.toBytes32();
        values[mainnet]["EthStethNgGauge"] = 0x79F21BC30632cd40d2aF8134B469a0EB4C9574AA.toBytes32();
        values[mainnet]["EthOethPool"] = 0x94B17476A93b3262d87B9a326965D1E91f9c13E7.toBytes32();
        values[mainnet]["EthOethToken"] = 0x94B17476A93b3262d87B9a326965D1E91f9c13E7.toBytes32();
        values[mainnet]["EthOethGauge"] = 0xd03BE91b1932715709e18021734fcB91BB431715.toBytes32();
        values[mainnet]["FraxCrvUsdPool"] = 0x0CD6f267b2086bea681E922E19D40512511BE538.toBytes32();
        values[mainnet]["FraxCrvUsdToken"] = 0x0CD6f267b2086bea681E922E19D40512511BE538.toBytes32();
        values[mainnet]["FraxCrvUsdGauge"] = 0x96424E6b5eaafe0c3B36CA82068d574D44BE4e3c.toBytes32();
        values[mainnet]["mkUsdFraxUsdcPool"] = 0x0CFe5C777A7438C9Dd8Add53ed671cEc7A5FAeE5.toBytes32();
        values[mainnet]["mkUsdFraxUsdcToken"] = 0x0CFe5C777A7438C9Dd8Add53ed671cEc7A5FAeE5.toBytes32();
        values[mainnet]["mkUsdFraxUsdcGauge"] = 0xF184d80915Ba7d835D941BA70cDdf93DE36517ee.toBytes32();
        values[mainnet]["WethYethPool"] = 0x69ACcb968B19a53790f43e57558F5E443A91aF22.toBytes32();
        values[mainnet]["WethYethToken"] = 0x69ACcb968B19a53790f43e57558F5E443A91aF22.toBytes32();
        values[mainnet]["WethYethGauge"] = 0x138cC21D15b7A06F929Fc6CFC88d2b830796F4f1.toBytes32();
        values[mainnet]["EthEthxPool"] = 0x59Ab5a5b5d617E478a2479B0cAD80DA7e2831492.toBytes32();
        values[mainnet]["EthEthxToken"] = 0x59Ab5a5b5d617E478a2479B0cAD80DA7e2831492.toBytes32();
        values[mainnet]["EthEthxGauge"] = 0x7671299eA7B4bbE4f3fD305A994e6443b4be680E.toBytes32();
        values[mainnet]["CrvUsdSdaiPool"] = 0x1539c2461d7432cc114b0903f1824079BfCA2C92.toBytes32();
        values[mainnet]["CrvUsdSdaiToken"] = 0x1539c2461d7432cc114b0903f1824079BfCA2C92.toBytes32();
        values[mainnet]["CrvUsdSdaiGauge"] = 0x2B5a5e182768a18C70EDd265240578a72Ca475ae.toBytes32();
        values[mainnet]["CrvUsdSfraxPool"] = 0xfEF79304C80A694dFd9e603D624567D470e1a0e7.toBytes32();
        values[mainnet]["CrvUsdSfraxToken"] = 0xfEF79304C80A694dFd9e603D624567D470e1a0e7.toBytes32();
        values[mainnet]["CrvUsdSfraxGauge"] = 0x62B8DA8f1546a092500c457452fC2d45fa1777c4.toBytes32();
        values[mainnet]["LusdCrvUsdPool"] = 0x9978c6B08d28d3B74437c917c5dD7C026df9d55C.toBytes32();
        values[mainnet]["LusdCrvUsdToken"] = 0x9978c6B08d28d3B74437c917c5dD7C026df9d55C.toBytes32();
        values[mainnet]["LusdCrvUsdGauge"] = 0x66F65323bdE835B109A92045Aa7c655559dbf863.toBytes32();
        values[mainnet]["WstethEthXPool"] = 0x14756A5eD229265F86990e749285bDD39Fe0334F.toBytes32();
        values[mainnet]["WstethEthXToken"] = 0xfffAE954601cFF1195a8E20342db7EE66d56436B.toBytes32();
        values[mainnet]["WstethEthXGauge"] = 0xc1394d6c89cf8F553da8c8256674C778ccFf3E80.toBytes32();
        values[mainnet]["EthEthXPool"] = 0x59Ab5a5b5d617E478a2479B0cAD80DA7e2831492.toBytes32();
        values[mainnet]["EthEthXToken"] = 0x59Ab5a5b5d617E478a2479B0cAD80DA7e2831492.toBytes32();
        values[mainnet]["EthEthXGauge"] = 0x7671299eA7B4bbE4f3fD305A994e6443b4be680E.toBytes32();
        values[mainnet]["weETH_wETH_Curve_LP"] = 0x13947303F63b363876868D070F14dc865C36463b.toBytes32();
        values[mainnet]["weETH_wETH_Curve_Gauge"] = 0x1CAC1a0Ed47E2e0A313c712b2dcF85994021a365.toBytes32();
        values[mainnet]["weETH_wETH_Convex_Reward"] = 0x2D159E01A5cEe7498F84Be68276a5266b3cb3774.toBytes32();

        values[mainnet]["weETH_wETH_Pool"] = 0x13947303F63b363876868D070F14dc865C36463b.toBytes32();
        values[mainnet]["weETH_wETH_NG_Pool"] = 0xDB74dfDD3BB46bE8Ce6C33dC9D82777BCFc3dEd5.toBytes32();
        values[mainnet]["weETH_wETH_NG_Convex_Reward"] = 0x5411CC583f0b51104fA523eEF9FC77A29DF80F58.toBytes32();

        values[mainnet]["pyUsd_Usdc_Curve_Pool"] = 0x383E6b4437b59fff47B619CBA855CA29342A8559.toBytes32();
        values[mainnet]["pyUsd_Usdc_Convex_Id"] = address(270).toBytes32();
        values[mainnet]["frax_Usdc_Curve_Pool"] = 0xDcEF968d416a41Cdac0ED8702fAC8128A64241A2.toBytes32();
        values[mainnet]["frax_Usdc_Convex_Id"] = address(100).toBytes32();
        values[mainnet]["usdc_CrvUsd_Curve_Pool"] = 0x4DEcE678ceceb27446b35C672dC7d61F30bAD69E.toBytes32();
        values[mainnet]["usdc_CrvUsd_Convex_Id"] = address(182).toBytes32();
        values[mainnet]["sDai_sUsde_Curve_Pool"] = 0x167478921b907422F8E88B43C4Af2B8BEa278d3A.toBytes32();
        values[mainnet]["sDai_sUsde_Curve_Gauge"] = 0x330Cfd12e0E97B0aDF46158D2A81E8Bd2985c6cB.toBytes32();

        values[mainnet]["ezETH_wETH_Curve_Pool"] = 0x85dE3ADd465a219EE25E04d22c39aB027cF5C12E.toBytes32();
        values[mainnet]["weETH_rswETH_Curve_Pool"] = 0x278cfB6f06B1EFc09d34fC7127d6060C61d629Db.toBytes32();
        values[mainnet]["rswETH_wETH_Curve_Pool"] = 0xeE04382c4cA6c450213923fE0f0daB19b0ff3939.toBytes32();
        values[mainnet]["USDe_USDC_Curve_Pool"] = 0x02950460E2b9529D0E00284A5fA2d7bDF3fA4d72.toBytes32();
        values[mainnet]["USDe_DAI_Curve_Pool"] = 0xF36a4BA50C603204c3FC6d2dA8b78A7b69CBC67d.toBytes32();
        values[mainnet]["sDAI_sUSDe_Curve_Pool"] = 0x167478921b907422F8E88B43C4Af2B8BEa278d3A.toBytes32();

        values[mainnet]["WethMkUsdPool"] = 0xc89570207c5BA1B0E3cD372172cCaEFB173DB270.toBytes32();

        // Convex-Curve Platform Specifics
        values[mainnet]["convexCurveMainnetBooster"] = 0xF403C135812408BFbE8713b5A23a04b3D48AAE31.toBytes32();

        values[mainnet]["ethFrxethBaseRewardPool"] = 0xbD5445402B0a287cbC77cb67B2a52e2FC635dce4.toBytes32();
        values[mainnet]["ethStethNgBaseRewardPool"] = 0x6B27D7BC63F1999D14fF9bA900069ee516669ee8.toBytes32();
        values[mainnet]["fraxCrvUsdBaseRewardPool"] = 0x3CfB4B26dc96B124D15A6f360503d028cF2a3c00.toBytes32();
        values[mainnet]["mkUsdFraxUsdcBaseRewardPool"] = 0x35FbE5520E70768DCD6E3215Ed54E14CBccA10D2.toBytes32();
        values[mainnet]["wethYethBaseRewardPool"] = 0xB0867ADE998641Ab1Ff04cF5cA5e5773fA92AaE3.toBytes32();
        values[mainnet]["ethEthxBaseRewardPool"] = 0x399e111c7209a741B06F8F86Ef0Fdd88fC198D20.toBytes32();
        values[mainnet]["crvUsdSFraxBaseRewardPool"] = 0x73eA73C3a191bd05F3266eB2414609dC5Fe777a2.toBytes32();
        values[mainnet]["usdtCrvUsdBaseRewardPool"] = 0xD1DdB0a0815fD28932fBb194C84003683AF8a824.toBytes32();
        values[mainnet]["lusdCrvUsdBaseRewardPool"] = 0x633D3B227696B3FacF628a197f982eF68d26c7b5.toBytes32();
        values[mainnet]["wstethEthxBaseRewardPool"] = 0x85b118e0Fa5706d99b270be43d782FBE429aD409.toBytes32();

        // Uniswap V3
        values[mainnet]["WSTETH_WETH_100"] = 0x109830a1AAaD605BbF02a9dFA7B0B92EC2FB7dAa.toBytes32();
        values[mainnet]["WSTETH_WETH_500"] = 0xD340B57AAcDD10F96FC1CF10e15921936F41E29c.toBytes32();
        values[mainnet]["DAI_USDC_100"] = 0x5777d92f208679DB4b9778590Fa3CAB3aC9e2168.toBytes32();
        values[mainnet]["uniswapV3NonFungiblePositionManager"] = 0xC36442b4a4522E871399CD717aBDD847Ab11FE88.toBytes32();

        // Redstone
        values[mainnet]["swEthAdapter"] = 0x68ba9602B2AeE30847412109D2eE89063bf08Ec2.toBytes32();
        values[mainnet]["swEthDataFeedId"] = 0x5357455448000000000000000000000000000000000000000000000000000000;
        values[mainnet]["swEthEthDataFeedId"] = 0x53574554482f4554480000000000000000000000000000000000000000000000;

        values[mainnet]["ethXEthAdapter"] = 0xc799194cAa24E2874Efa89b4Bf5c92a530B047FF.toBytes32();
        values[mainnet]["ethXEthDataFeedId"] = 0x455448782f455448000000000000000000000000000000000000000000000000;

        values[mainnet]["ethXAdapter"] = 0xF3eB387Ac1317fBc7E2EFD82214eE1E148f0Fe00.toBytes32();
        values[mainnet]["ethXUsdDataFeedId"] = 0x4554487800000000000000000000000000000000000000000000000000000000;

        values[mainnet]["weEthEthAdapter"] = 0x8751F736E94F6CD167e8C5B97E245680FbD9CC36.toBytes32();
        values[mainnet]["weEthDataFeedId"] = 0x77654554482f4554480000000000000000000000000000000000000000000000;
        values[mainnet]["weethAdapter"] = 0xdDb6F90fFb4d3257dd666b69178e5B3c5Bf41136.toBytes32();
        values[mainnet]["weethUsdDataFeedId"] = 0x7765455448000000000000000000000000000000000000000000000000000000;

        values[mainnet]["osEthEthAdapter"] = 0x66ac817f997Efd114EDFcccdce99F3268557B32C.toBytes32();
        values[mainnet]["osEthEthDataFeedId"] = 0x6f734554482f4554480000000000000000000000000000000000000000000000;

        values[mainnet]["rsEthEthAdapter"] = 0xA736eAe8805dDeFFba40cAB8c99bCB309dEaBd9B.toBytes32();
        values[mainnet]["rsEthEthDataFeedId"] = 0x72734554482f4554480000000000000000000000000000000000000000000000;

        values[mainnet]["ezEthEthAdapter"] = 0xF4a3e183F59D2599ee3DF213ff78b1B3b1923696.toBytes32();
        values[mainnet]["ezEthEthDataFeedId"] = 0x657a4554482f4554480000000000000000000000000000000000000000000000;

        // Maker
        values[mainnet]["dsrManager"] = 0x373238337Bfe1146fb49989fc222523f83081dDb.toBytes32();

        // Maker
        values[mainnet]["savingsDaiAddress"] = 0x83F20F44975D03b1b09e64809B757c47f942BEeA.toBytes32();
        values[mainnet]["sDAI"] = 0x83F20F44975D03b1b09e64809B757c47f942BEeA.toBytes32();

        // Frax
        values[mainnet]["sFRAX"] = 0xA663B02CF0a4b149d2aD41910CB81e23e1c41c32.toBytes32();

        // Lido
        values[mainnet]["unstETH"] = 0x889edC2eDab5f40e902b864aD4d7AdE8E412F9B1.toBytes32();

        // Stader
        values[mainnet]["stakePoolManagerAddress"] = 0xcf5EA1b38380f6aF39068375516Daf40Ed70D299.toBytes32();
        values[mainnet]["userWithdrawManagerAddress"] = 0x9F0491B32DBce587c50c4C43AB303b06478193A7.toBytes32();
        values[mainnet]["staderConfig"] = 0x4ABEF2263d5A5ED582FC9A9789a41D85b68d69DB.toBytes32();

        // Etherfi
        values[mainnet]["EETH_LIQUIDITY_POOL"] = 0x308861A430be4cce5502d0A12724771Fc6DaF216.toBytes32();
        values[mainnet]["withdrawalRequestNft"] = 0x7d5706f6ef3F89B3951E23e557CDFBC3239D4E2c.toBytes32();

        // Renzo
        values[mainnet]["restakeManager"] = 0x74a09653A083691711cF8215a6ab074BB4e99ef5.toBytes32();

        // Kelp DAO
        values[mainnet]["lrtDepositPool"] = 0x036676389e48133B63a802f8635AD39E752D375D.toBytes32();
        // Compound V3
        values[mainnet]["cUSDCV3"] = 0xc3d688B66703497DAA19211EEdff47f25384cdc3.toBytes32();
        values[mainnet]["cWETHV3"] = 0xA17581A9E3356d9A858b789D68B4d866e593aE94.toBytes32();
        values[mainnet]["cometRewards"] = 0x1B0e765F6224C21223AeA2af16c1C46E38885a40.toBytes32();
        // Morpho Blue
        values[mainnet]["morphoBlue"] = 0xBBBBBbbBBb9cC5e90e3b3Af64bdAF62C37EEFFCb.toBytes32();
        values[mainnet]["ezEthOracle"] = 0x61025e2B0122ac8bE4e37365A4003d87ad888Cc3.toBytes32();
        values[mainnet]["ezEthIrm"] = 0x870aC11D48B15DB9a138Cf899d20F13F79Ba00BC.toBytes32();
        values[mainnet]["weETH_wETH_86_market"] = 0x698fe98247a40c5771537b5786b2f3f9d78eb487b4ce4d75533cd0e94d88a115;

        values[mainnet]["uniswapV3PositionManager"] = 0xC36442b4a4522E871399CD717aBDD847Ab11FE88.toBytes32();

        // 1Inch
        values[mainnet]["aggregationRouterV5"] = 0x1111111254EEB25477B68fb85Ed929f73A960582.toBytes32();
        values[mainnet]["oneInchExecutor"] = 0xE37e799D5077682FA0a244D46E5649F71457BD09.toBytes32();
        values[mainnet]["wETHweETH5bps"] = 0x7A415B19932c0105c82FDB6b720bb01B0CC2CAe3.toBytes32();

        // Gearbox
        values[mainnet]["dWETHV3"] = 0xda0002859B2d05F66a753d8241fCDE8623f26F4f.toBytes32();
        values[mainnet]["sdWETHV3"] = 0x0418fEB7d0B25C411EB77cD654305d29FcbFf685.toBytes32();
        values[mainnet]["dUSDCV3"] = 0xda00000035fef4082F78dEF6A8903bee419FbF8E.toBytes32();
        values[mainnet]["sdUSDCV3"] = 0x9ef444a6d7F4A5adcd68FD5329aA5240C90E14d2.toBytes32();
        values[mainnet]["dDAIV3"] = 0xe7146F53dBcae9D6Fa3555FE502648deb0B2F823.toBytes32();
        values[mainnet]["sdDAIV3"] = 0xC853E4DA38d9Bd1d01675355b8c8f3BBC1451973.toBytes32();
        values[mainnet]["dUSDTV3"] = 0x05A811275fE9b4DE503B3311F51edF6A856D936e.toBytes32();
        values[mainnet]["sdUSDTV3"] = 0x16adAb68bDEcE3089D4f1626Bb5AEDD0d02471aD.toBytes32();
        values[mainnet]["dWBTCV3"] = 0xda00010eDA646913F273E10E7A5d1F659242757d.toBytes32();
        values[mainnet]["sdWBTCV3"] = 0xA8cE662E45E825DAF178DA2c8d5Fae97696A788A.toBytes32();

        // Pendle
        values[mainnet]["pendleMarketFactory"] = 0x1A6fCc85557BC4fB7B534ed835a03EF056552D52.toBytes32();
        values[mainnet]["pendleRouter"] = 0x888888888889758F76e7103c6CbF23ABbF58F946.toBytes32();
        values[mainnet]["pendleOracle"] = 0x66a1096C6366b2529274dF4f5D8247827fe4CEA8.toBytes32();

        values[mainnet]["pendleWeETHMarket"] = 0xF32e58F92e60f4b0A37A69b95d642A471365EAe8.toBytes32();
        values[mainnet]["pendleWeethSy"] = 0xAC0047886a985071476a1186bE89222659970d65.toBytes32();
        values[mainnet]["pendleEethPt"] = 0xc69Ad9baB1dEE23F4605a82b3354F8E40d1E5966.toBytes32();
        values[mainnet]["pendleEethYt"] = 0xfb35Fd0095dD1096b1Ca49AD44d8C5812A201677.toBytes32();

        values[mainnet]["pendleZircuitWeETHMarket"] = 0xe26D7f9409581f606242300fbFE63f56789F2169.toBytes32();
        values[mainnet]["pendleZircuitWeethSy"] = 0xD7DF7E085214743530afF339aFC420c7c720BFa7.toBytes32();
        values[mainnet]["pendleZircuitEethPt"] = 0x4AE5411F3863CdB640309e84CEDf4B08B8b33FfF.toBytes32();
        values[mainnet]["pendleZircuitEethYt"] = 0x7C2D26182adeEf96976035986cF56474feC03bDa.toBytes32();

        values[mainnet]["pendleUSDeMarket"] = 0x19588F29f9402Bb508007FeADd415c875Ee3f19F.toBytes32();
        values[mainnet]["pendleUSDeSy"] = 0x42862F48eAdE25661558AFE0A630b132038553D0.toBytes32();
        values[mainnet]["pendleUSDePt"] = 0xa0021EF8970104c2d008F38D92f115ad56a9B8e1.toBytes32();
        values[mainnet]["pendleUSDeYt"] = 0x1e3d13932C31d7355fCb3FEc680b0cD159dC1A07.toBytes32();

        values[mainnet]["pendleZircuitUSDeMarket"] = 0x90c98ab215498B72Abfec04c651e2e496bA364C0.toBytes32();
        values[mainnet]["pendleZircuitUSDeSy"] = 0x293C6937D8D82e05B01335F7B33FBA0c8e256E30.toBytes32();
        values[mainnet]["pendleZircuitUSDePt"] = 0x3d4F535539A33FEAd4D76D7b3B7A9cB5B21C73f1.toBytes32();
        values[mainnet]["pendleZircuitUSDeYt"] = 0x40357b9f22B4DfF0Bf56A90661b8eC106C259d29.toBytes32();

        values[mainnet]["pendleSUSDeMarketSeptember"] = 0xd1D7D99764f8a52Aff007b7831cc02748b2013b5.toBytes32();
        values[mainnet]["pendleSUSDeMarketJuly"] = 0x107a2e3cD2BB9a32B9eE2E4d51143149F8367eBa.toBytes32();
        values[mainnet]["pendleKarakSUSDeMarket"] = 0xB1f587B354a4a363f5332e88effbbC2E4961250A.toBytes32();
        values[mainnet]["pendleKarakUSDeMarket"] = 0x1BCBDB8c8652345A5ACF04e6E74f70086c68FEfC.toBytes32();

        values[mainnet]["pendleWeETHMarketSeptember"] = 0xC8eDd52D0502Aa8b4D5C77361D4B3D300e8fC81c.toBytes32();
        values[mainnet]["pendleWeethSySeptember"] = 0xAC0047886a985071476a1186bE89222659970d65.toBytes32();
        values[mainnet]["pendleEethPtSeptember"] = 0x1c085195437738d73d75DC64bC5A3E098b7f93b1.toBytes32();
        values[mainnet]["pendleEethYtSeptember"] = 0xA54Df645A042D24121a737dAA89a57EbF8E0b71c.toBytes32();

        values[mainnet]["pendleWeETHMarketDecember"] = 0x7d372819240D14fB477f17b964f95F33BeB4c704.toBytes32();
        values[mainnet]["pendleWeethSyDecember"] = 0xAC0047886a985071476a1186bE89222659970d65.toBytes32();
        values[mainnet]["pendleEethPtDecember"] = 0x6ee2b5E19ECBa773a352E5B21415Dc419A700d1d.toBytes32();
        values[mainnet]["pendleEethYtDecember"] = 0x129e6B5DBC0Ecc12F9e486C5BC9cDF1a6A80bc6A.toBytes32();

        values[mainnet]["pendleUSDeZircuitMarketAugust"] = 0xF148a0B15712f5BfeefAdb4E6eF9739239F88b07.toBytes32();
        values[mainnet]["pendleKarakWeETHMarketSeptember"] = 0x18bAFcaBf2d5898956AE6AC31543d9657a604165.toBytes32();

        values[mainnet]["pendleSwethMarket"] = 0x0e1C5509B503358eA1Dac119C1D413e28Cc4b303.toBytes32();

        values[mainnet]["pendleZircuitWeETHMarketAugust"] = 0x6c269DFc142259c52773430b3c78503CC994a93E.toBytes32();
        values[mainnet]["pendleWeETHMarketJuly"] = 0xe1F19CBDa26b6418B0C8E1EE978a533184496066.toBytes32();

        // Aave V3
        values[mainnet]["v3Pool"] = 0x87870Bca3F3fD6335C3F4ce8392D69350B4fA4E2.toBytes32();

        // SparkLend
        values[mainnet]["sparkLendPool"] = 0xC13e21B648A5Ee794902342038FF3aDAB66BE987.toBytes32();

        // Uniswap V3 Pools
        values[mainnet]["wETH_weETH_05"] = 0x7A415B19932c0105c82FDB6b720bb01B0CC2CAe3.toBytes32();
        values[mainnet]["wstETH_wETH_01"] = 0x109830a1AAaD605BbF02a9dFA7B0B92EC2FB7dAa.toBytes32();
        values[mainnet]["rETH_wETH_01"] = 0x553e9C493678d8606d6a5ba284643dB2110Df823.toBytes32();
        values[mainnet]["rETH_wETH_05"] = 0xa4e0faA58465A2D369aa21B3e42d43374c6F9613.toBytes32();
        values[mainnet]["wstETH_rETH_05"] = 0x18319135E02Aa6E02D412C98cCb16af3a0a9CB57.toBytes32();
        values[mainnet]["wETH_rswETH_05"] = 0xC410573Af188f56062Ee744cC3D6F2843f5bC13b.toBytes32();
        values[mainnet]["wETH_rswETH_30"] = 0xE62627326d7794E20bB7261B24985294de1579FE.toBytes32();
        values[mainnet]["ezETH_wETH_01"] = 0xBE80225f09645f172B079394312220637C440A63.toBytes32();
        values[mainnet]["PENDLE_wETH_30"] = 0x57aF956d3E2cCa3B86f3D8C6772C03ddca3eAacB.toBytes32();
        values[mainnet]["USDe_USDT_01"] = 0x435664008F38B0650fBC1C9fc971D0A3Bc2f1e47.toBytes32();
        values[mainnet]["USDe_USDC_01"] = 0xE6D7EbB9f1a9519dc06D557e03C522d53520e76A.toBytes32();
        values[mainnet]["USDe_DAI_01"] = 0x5B3a0f1acBE8594a079FaFeB1c84DEA9372A5Aad.toBytes32();
        values[mainnet]["sUSDe_USDT_05"] = 0x867B321132B18B5BF3775c0D9040D1872979422E.toBytes32();
        values[mainnet]["GEAR_wETH_100"] = 0xaEf52f72583E6c4478B220Da82321a6a023eEE50.toBytes32();
        values[mainnet]["GEAR_USDT_30"] = 0x349eE001D80f896F24571616932f54cBD66B18C9.toBytes32();
        values[mainnet]["DAI_USDC_01"] = 0x5777d92f208679DB4b9778590Fa3CAB3aC9e2168.toBytes32();
        values[mainnet]["DAI_USDC_05"] = 0x6c6Bc977E13Df9b0de53b251522280BB72383700.toBytes32();
        values[mainnet]["USDC_USDT_01"] = 0x3416cF6C708Da44DB2624D63ea0AAef7113527C6.toBytes32();
        values[mainnet]["USDC_USDT_05"] = 0x7858E59e0C01EA06Df3aF3D20aC7B0003275D4Bf.toBytes32();
        values[mainnet]["USDC_wETH_05"] = 0x88e6A0c2dDD26FEEb64F039a2c41296FcB3f5640.toBytes32();
        values[mainnet]["FRAX_USDC_05"] = 0xc63B0708E2F7e69CB8A1df0e1389A98C35A76D52.toBytes32();
        values[mainnet]["FRAX_USDC_01"] = 0x9A834b70C07C81a9fcD6F22E842BF002fBfFbe4D.toBytes32();
        values[mainnet]["DAI_FRAX_05"] = 0x97e7d56A0408570bA1a7852De36350f7713906ec.toBytes32();
        values[mainnet]["FRAX_USDT_05"] = 0xc2A856c3afF2110c1171B8f942256d40E980C726.toBytes32();
        values[mainnet]["PYUSD_USDC_01"] = 0x13394005C1012e708fCe1EB974F1130fDc73a5Ce.toBytes32();

        // EigenLayer
        values[mainnet]["strategyManager"] = 0x858646372CC42E1A627fcE94aa7A7033e7CF075A.toBytes32();
        values[mainnet]["delegationManager"] = 0x39053D51B77DC0d36036Fc1fCc8Cb819df8Ef37A.toBytes32();
        values[mainnet]["mETHStrategy"] = 0x298aFB19A105D59E74658C4C334Ff360BadE6dd2.toBytes32();

        // Swell
        values[mainnet]["swellSimpleStaking"] = 0x38D43a6Cb8DA0E855A42fB6b0733A0498531d774.toBytes32();
        values[mainnet]["swEXIT"] = 0x48C11b86807627AF70a34662D4865cF854251663.toBytes32();
        values[mainnet]["accessControlManager"] = 0x625087d72c762254a72CB22cC2ECa40da6b95EAC.toBytes32();
        values[mainnet]["depositManager"] = 0xb3D9cf8E163bbc840195a97E81F8A34E295B8f39.toBytes32();

        // Zircuit
        values[mainnet]["zircuitSimpleStaking"] = 0xF047ab4c75cebf0eB9ed34Ae2c186f3611aEAfa6.toBytes32();

        // Mantle
        values[mainnet]["mantleLspStaking"] = 0xe3cBd06D7dadB3F4e6557bAb7EdD924CD1489E8f.toBytes32();

        // Fluid
        values[mainnet]["fUSDT"] = 0x5C20B550819128074FD538Edf79791733ccEdd18.toBytes32();
        values[mainnet]["fUSDTStakingRewards"] = 0x490681095ed277B45377d28cA15Ac41d64583048.toBytes32();
        values[mainnet]["fUSDC"] = 0x9Fb7b4477576Fe5B32be4C1843aFB1e55F251B33.toBytes32();
        values[mainnet]["fWETH"] = 0x90551c1795392094FE6D29B758EcCD233cFAa260.toBytes32();
        values[mainnet]["fWSTETH"] = 0x2411802D8BEA09be0aF8fD8D08314a63e706b29C.toBytes32();

        // Symbiotic
        values[mainnet]["wstETHDefaultCollateral"] = 0xC329400492c6ff2438472D4651Ad17389fCb843a.toBytes32();
        values[mainnet]["cbETHDefaultCollateral"] = 0xB26ff591F44b04E78de18f43B46f8b70C6676984.toBytes32();
        values[mainnet]["wBETHDefaultCollateral"] = 0x422F5acCC812C396600010f224b320a743695f85.toBytes32();
        values[mainnet]["rETHDefaultCollateral"] = 0x03Bf48b8A1B37FBeAd1EcAbcF15B98B924ffA5AC.toBytes32();
        values[mainnet]["mETHDefaultCollateral"] = 0x475D3Eb031d250070B63Fa145F0fCFC5D97c304a.toBytes32();
        values[mainnet]["swETHDefaultCollateral"] = 0x38B86004842D3FA4596f0b7A0b53DE90745Ab654.toBytes32();
        values[mainnet]["sfrxETHDefaultCollateral"] = 0x5198CB44D7B2E993ebDDa9cAd3b9a0eAa32769D2.toBytes32();
        values[mainnet]["ETHxDefaultCollateral"] = 0xBdea8e677F9f7C294A4556005c640Ee505bE6925.toBytes32();
        values[mainnet]["uniETHDefaultCollateral"] = 0x1C57ea879dd3e8C9fefa8224fdD1fa20dd54211E.toBytes32();
        values[mainnet]["sUSDeDefaultCollateral"] = 0x19d0D8e6294B7a04a2733FE433444704B791939A.toBytes32();

        // Karak
        values[mainnet]["vaultSupervisor"] = 0x54e44DbB92dBA848ACe27F44c0CB4268981eF1CC.toBytes32();

        values[mainnet]["kmETH"] = 0x7C22725d1E0871f0043397c9761AD99A86ffD498.toBytes32();
        values[mainnet]["kweETH"] = 0x2DABcea55a12d73191AeCe59F508b191Fb68AdaC.toBytes32();
        values[mainnet]["kwstETH"] = 0xa3726beDFD1a8AA696b9B4581277240028c4314b.toBytes32();
        values[mainnet]["krETH"] = 0x8E475A4F7820A4b6c0FF229f74fB4762f0813C47.toBytes32();
        values[mainnet]["kcbETH"] = 0xbD32b8aA6ff34BEDc447e503195Fb2524c72658f.toBytes32();
        values[mainnet]["kwBETH"] = 0x04BB50329A1B7D943E7fD2368288b674c8180d5E.toBytes32();
        values[mainnet]["kswETH"] = 0xc585DF3a8C9ca0c614D023A812624bE36161502B.toBytes32();
        values[mainnet]["kETHx"] = 0x989Ab830C6e2BdF3f28214fF54C9B7415C349a3F.toBytes32();
        values[mainnet]["ksfrxETH"] = 0x1751e1e4d2c9Fa99479C0c5574136F0dbD8f3EB8.toBytes32();
        values[mainnet]["krswETH"] = 0x1B4d88f5f38988BEA334C79f48aa69BEEeFE2e1e.toBytes32();
        values[mainnet]["krsETH"] = 0x9a23e79a8E6D77F940F2C30eb3d9282Af2E4036c.toBytes32();
        values[mainnet]["kETHFI"] = 0xB26bD8D1FD5415eED4C99f9fB6A278A42E7d1BA8.toBytes32();

        // CCIP token transfers.
        values[mainnet]["ccipRouter"] = 0x80226fc0Ee2b096224EeAc085Bb9a8cba1146f7D.toBytes32();

        // PancakeSwap V3
        values[mainnet]["pancakeSwapV3NonFungiblePositionManager"] =
            0x46A15B0b27311cedF172AB29E4f4766fbE7F4364.toBytes32();
        values[mainnet]["pancakeSwapV3MasterChefV3"] = 0x556B9306565093C855AEA9AE92A594704c2Cd59e.toBytes32();
        values[mainnet]["pancakeSwapV3Router"] = 0x13f4EA83D0bd40E75C8222255bc855a974568Dd4.toBytes32();
        // Arbitrum Bridge
        values[mainnet]["arbitrumDelayedInbox"] = 0x4Dbd4fc535Ac27206064B68FfCf827b0A60BAB3f.toBytes32();
        values[mainnet]["arbitrumOutbox"] = 0x0B9857ae2D4A3DBe74ffE1d7DF045bb7F96E4840.toBytes32();
        values[mainnet]["arbitrumL1GatewayRouter"] = 0x72Ce9c846789fdB6fC1f34aC4AD25Dd9ef7031ef.toBytes32();
        values[mainnet]["arbitrumL1ERC20Gateway"] = 0xa3A7B6F88361F48403514059F1F16C8E78d60EeC.toBytes32();
        values[mainnet]["arbitrumWethGateway"] = 0xd92023E9d9911199a6711321D1277285e6d4e2db.toBytes32();

        // Base Standard Bridge.
        values[mainnet]["baseStandardBridge"] = 0x3154Cf16ccdb4C6d922629664174b904d80F2C35.toBytes32();
        values[mainnet]["basePortal"] = 0x49048044D57e1C92A77f79988d21Fa8fAF74E97e.toBytes32();
        values[mainnet]["baseResolvedDelegate"] = 0x866E82a600A1414e583f7F13623F1aC5d58b0Afa.toBytes32();

        // Optimism Standard Bridge.
        values[mainnet]["optimismStandardBridge"] = 0x99C9fc46f92E8a1c0deC1b1747d010903E884bE1.toBytes32();
        values[mainnet]["optimismPortal"] = 0xbEb5Fc579115071764c7423A4f12eDde41f106Ed.toBytes32();
        values[mainnet]["optimismResolvedDelegate"] = 0x25ace71c97B33Cc4729CF772ae268934F7ab5fA1.toBytes32();

        // Layer Zero.
        values[mainnet]["EtherFiOFTAdapter"] = 0xFE7fe01F8B9A76803aF3750144C2715D9bcf7D0D.toBytes32();

        // Merkl
        values[mainnet]["merklDistributor"] = 0x3Ef3D8bA38EBe18DB133cEc108f4D14CE00Dd9Ae.toBytes32();
    }

    function _addBaseValues() private {
        // Liquid Ecosystem
        values[base]["deployerAddress"] = 0x5F2F11ad8656439d5C14d9B351f8b09cDaC2A02d.toBytes32();
        values[base]["dev0Address"] = 0x0463E60C7cE10e57911AB7bD1667eaa21de3e79b.toBytes32();
        values[base]["dev1Address"] = 0x2322ba43eFF1542b6A7bAeD35e66099Ea0d12Bd1.toBytes32();
        values[base]["liquidPayoutAddress"] = 0xA9962a5BfBea6918E958DeE0647E99fD7863b95A.toBytes32();

        // DeFi Ecosystem
        values[base]["ETH"] = 0xEeeeeEeeeEeEeeEeEeEeeEEEeeeeEeeeeeeeEEeE.toBytes32();
        values[base]["uniswapV3NonFungiblePositionManager"] = 0x03a520b32C04BF3bEEf7BEb72E919cf822Ed34f1.toBytes32();

        values[base]["USDC"] = 0x833589fCD6eDb6E08f4c7C32D4f71b54bdA02913.toBytes32();
        values[base]["WETH"] = 0x4200000000000000000000000000000000000006.toBytes32();
        values[base]["WEETH"] = 0x04C0599Ae5A44757c0af6F9eC3b93da8976c150A.toBytes32();
        values[base]["WSTETH"] = 0xc1CBa3fCea344f92D9239c08C0568f6F2F0ee452.toBytes32();
        values[base]["AERO"] = 0x940181a94A35A4569E4529A3CDfB74e38FD98631.toBytes32();
        values[base]["CBETH"] = 0x2Ae3F1Ec7F1F5012CFEab0185bfc7aa3cf0DEc22.toBytes32();
        values[base]["AURA"] = 0x1509706a6c66CA549ff0cB464de88231DDBe213B.toBytes32();
        values[base]["BAL"] = 0x4158734D47Fc9692176B5085E0F52ee0Da5d47F1.toBytes32();
        values[base]["CRV"] = 0x8Ee73c484A26e0A5df2Ee2a4960B789967dd0415.toBytes32();
        values[base]["LINK"] = 0x88Fb150BDc53A65fe94Dea0c9BA0a6dAf8C6e196.toBytes32();
        values[base]["UNI"] = 0xc3De830EA07524a0761646a6a4e4be0e114a3C83.toBytes32();
        values[base]["RETH"] = 0xB6fe221Fe9EeF5aBa221c348bA20A1Bf5e73624c.toBytes32();

        // Balancer vault
        values[base]["vault"] = 0xBA12222222228d8Ba445958a75a0704d566BF2C8.toBytes32();
        values[base]["balancerVault"] = 0xBA12222222228d8Ba445958a75a0704d566BF2C8.toBytes32();

        // Standard Bridge.
        values[base]["standardBridge"] = 0x4200000000000000000000000000000000000010.toBytes32();
        values[base]["crossDomainMessenger"] = 0x4200000000000000000000000000000000000007.toBytes32();

        values[base]["weETH_ETH_ExchangeRate"] = 0x35e9D7001819Ea3B39Da906aE6b06A62cfe2c181.toBytes32();

        // Aave V3
        values[base]["v3Pool"] = 0xA238Dd80C259a72e81d7e4664a9801593F98d1c5.toBytes32();

        // Merkl
        values[base]["merklDistributor"] = 0x3Ef3D8bA38EBe18DB133cEc108f4D14CE00Dd9Ae.toBytes32();

        // Aerodrome
        values[base]["aerodromeRouter"] = 0xcF77a3Ba9A5CA399B7c97c74d54e5b1Beb874E43.toBytes32();
        values[base]["aerodromeNonFungiblePositionManager"] = 0x827922686190790b37229fd06084350E74485b72.toBytes32();
        values[base]["aerodrome_Weth_Wsteth_v3_1_gauge"] = 0x2A1f7bf46bd975b5004b61c6040597E1B6117040.toBytes32();
        values[base]["aerodrome_Weth_Wsteth_v2_30_gauge"] = 0xDf7c8F17Ab7D47702A4a4b6D951d2A4c90F99bf4.toBytes32();

        // MorphoBlue
        values[base]["morphoBlue"] = 0xBBBBBbbBBb9cC5e90e3b3Af64bdAF62C37EEFFCb.toBytes32();
        values[base]["weETH_wETH_915"] = 0x78d11c03944e0dc298398f0545dc8195ad201a18b0388cb8058b1bcb89440971;

        values[base]["uniV3Router"] = 0x2626664c2603336E57B271c5C0b26F421741e481.toBytes32();

        values[base]["aggregationRouterV5"] = 0x1111111254EEB25477B68fb85Ed929f73A960582.toBytes32();
        values[base]["oneInchExecutor"] = 0xE37e799D5077682FA0a244D46E5649F71457BD09.toBytes32();
    }

    function _addArbitrumValues() private {
        // Liquid Ecosystem
        values[arbitrum]["deployerAddress"] = 0x5F2F11ad8656439d5C14d9B351f8b09cDaC2A02d.toBytes32();
        values[arbitrum]["dev0Address"] = 0x0463E60C7cE10e57911AB7bD1667eaa21de3e79b.toBytes32();
        values[arbitrum]["dev1Address"] = 0x2322ba43eFF1542b6A7bAeD35e66099Ea0d12Bd1.toBytes32();
        values[arbitrum]["liquidPayoutAddress"] = 0xA9962a5BfBea6918E958DeE0647E99fD7863b95A.toBytes32();

        // DeFi Ecosystem
        values[arbitrum]["ETH"] = 0xEeeeeEeeeEeEeeEeEeEeeEEEeeeeEeeeeeeeEEeE.toBytes32();
        values[arbitrum]["uniV3Router"] = 0xE592427A0AEce92De3Edee1F18E0157C05861564.toBytes32();
        values[arbitrum]["uniV2Router"] = 0x7a250d5630B4cF539739dF2C5dAcb4c659F2488D.toBytes32();
        values[arbitrum]["uniswapV3NonFungiblePositionManager"] = 0xC36442b4a4522E871399CD717aBDD847Ab11FE88.toBytes32();
        values[arbitrum]["ccipRouter"] = 0x141fa059441E0ca23ce184B6A78bafD2A517DdE8.toBytes32();
        values[arbitrum]["vault"] = 0xBA12222222228d8Ba445958a75a0704d566BF2C8.toBytes32();

        values[arbitrum]["USDC"] = 0xaf88d065e77c8cC2239327C5EDb3A432268e5831.toBytes32();
        values[arbitrum]["USDCe"] = 0xFF970A61A04b1cA14834A43f5dE4533eBDDB5CC8.toBytes32();
        values[arbitrum]["WETH"] = 0x82aF49447D8a07e3bd95BD0d56f35241523fBab1.toBytes32();
        values[arbitrum]["WBTC"] = 0x2f2a2543B76A4166549F7aaB2e75Bef0aefC5B0f.toBytes32();
        values[arbitrum]["USDT"] = 0xFd086bC7CD5C481DCC9C85ebE478A1C0b69FCbb9.toBytes32();
        values[arbitrum]["DAI"] = 0xDA10009cBd5D07dd0CeCc66161FC93D7c9000da1.toBytes32();
        values[arbitrum]["WSTETH"] = 0x5979D7b546E38E414F7E9822514be443A4800529.toBytes32();
        values[arbitrum]["FRAX"] = 0x17FC002b466eEc40DaE837Fc4bE5c67993ddBd6F.toBytes32();
        values[arbitrum]["BAL"] = 0x040d1EdC9569d4Bab2D15287Dc5A4F10F56a56B8.toBytes32();
        values[arbitrum]["COMP"] = 0x354A6dA3fcde098F8389cad84b0182725c6C91dE.toBytes32();
        values[arbitrum]["LINK"] = 0xf97f4df75117a78c1A5a0DBb814Af92458539FB4.toBytes32();
        values[arbitrum]["rETH"] = 0xEC70Dcb4A1EFa46b8F2D97C310C9c4790ba5ffA8.toBytes32();
        values[arbitrum]["RETH"] = 0xEC70Dcb4A1EFa46b8F2D97C310C9c4790ba5ffA8.toBytes32();
        values[arbitrum]["cbETH"] = 0x1DEBd73E752bEaF79865Fd6446b0c970EaE7732f.toBytes32();
        values[arbitrum]["LUSD"] = 0x93b346b6BC2548dA6A1E7d98E9a421B42541425b.toBytes32();
        values[arbitrum]["UNI"] = 0xFa7F8980b0f1E64A2062791cc3b0871572f1F7f0.toBytes32();
        values[arbitrum]["CRV"] = 0x11cDb42B0EB46D95f990BeDD4695A6e3fA034978.toBytes32();
        values[arbitrum]["FRXETH"] = 0x178412e79c25968a32e89b11f63B33F733770c2A.toBytes32();
        values[arbitrum]["SFRXETH"] = 0x95aB45875cFFdba1E5f451B950bC2E42c0053f39.toBytes32();
        values[arbitrum]["ARB"] = 0x912CE59144191C1204E64559FE8253a0e49E6548.toBytes32();
        values[arbitrum]["WEETH"] = 0x35751007a407ca6FEFfE80b3cB397736D2cf4dbe.toBytes32();
        values[arbitrum]["USDE"] = 0x5d3a1Ff2b6BAb83b63cd9AD0787074081a52ef34.toBytes32();
        values[arbitrum]["AURA"] = 0x1509706a6c66CA549ff0cB464de88231DDBe213B.toBytes32();
        values[arbitrum]["PENDLE"] = 0x0c880f6761F1af8d9Aa9C466984b80DAb9a8c9e8.toBytes32();
        values[arbitrum]["RSR"] = 0xCa5Ca9083702c56b481D1eec86F1776FDbd2e594.toBytes32();

        // Aave V3
        values[arbitrum]["v3Pool"] = 0x794a61358D6845594F94dc1DB02A252b5b4814aD.toBytes32();

        // 1Inch
        values[arbitrum]["aggregationRouterV5"] = 0x1111111254EEB25477B68fb85Ed929f73A960582.toBytes32();
        values[arbitrum]["oneInchExecutor"] = 0xE37e799D5077682FA0a244D46E5649F71457BD09.toBytes32();

        values[arbitrum]["balancerVault"] = 0xBA12222222228d8Ba445958a75a0704d566BF2C8.toBytes32();

        // Arbitrum native bridging.
        values[arbitrum]["arbitrumL2GatewayRouter"] = 0x5288c571Fd7aD117beA99bF60FE0846C4E84F933.toBytes32();
        values[arbitrum]["arbitrumSys"] = 0x0000000000000000000000000000000000000064.toBytes32();
        values[arbitrum]["arbitrumRetryableTx"] = 0x000000000000000000000000000000000000006E.toBytes32();
        values[arbitrum]["arbitrumL2Sender"] = 0x09e9222E96E7B4AE2a407B98d48e330053351EEe.toBytes32();

        // Pendle
        values[arbitrum]["pendleMarketFactory"] = 0x2FCb47B58350cD377f94d3821e7373Df60bD9Ced.toBytes32();
        values[arbitrum]["pendleRouter"] = 0x888888888889758F76e7103c6CbF23ABbF58F946.toBytes32();
        values[arbitrum]["pendleWeETHMarketSeptember"] = 0xf9F9779d8fF604732EBA9AD345E6A27EF5c2a9d6.toBytes32();

        // Gearbox
        values[arbitrum]["dWETHV3"] = 0x04419d3509f13054f60d253E0c79491d9E683399.toBytes32();
        values[arbitrum]["sdWETHV3"] = 0xf3b7994e4dA53E04155057Fd61dc501599d57877.toBytes32();
        values[arbitrum]["dUSDCV3"] = 0x890A69EF363C9c7BdD5E36eb95Ceb569F63ACbF6.toBytes32();
        values[arbitrum]["sdUSDCV3"] = 0xD0181a36B0566a8645B7eECFf2148adE7Ecf2BE9.toBytes32();
        values[arbitrum]["dUSDCeV3"] = 0xa76c604145D7394DEc36C49Af494C144Ff327861.toBytes32();
        values[arbitrum]["sdUSDCeV3"] = 0x608F9e2E8933Ce6b39A8CddBc34a1e3E8D21cE75.toBytes32();

        // Uniswap V3 pools
        values[arbitrum]["wstETH_wETH_01"] = 0x35218a1cbaC5Bbc3E57fd9Bd38219D37571b3537.toBytes32();
        values[arbitrum]["wstETH_wETH_05"] = 0xb93F8a075509e71325c1c2fc8FA6a75f2d536A13.toBytes32();
        values[arbitrum]["PENDLE_wETH_30"] = 0xdbaeB7f0DFe3a0AAFD798CCECB5b22E708f7852c.toBytes32();
        values[arbitrum]["wETH_weETH_30"] = 0xA169d1aB5c948555954D38700a6cDAA7A4E0c3A0.toBytes32();
        values[arbitrum]["wETH_weETH_05"] = 0xd90660A0b8Ad757e7C1d660CE633776a0862b087.toBytes32();
        values[arbitrum]["wETH_weETH_01"] = 0x14353445c8329Df76e6f15e9EAD18fA2D45A8BB6.toBytes32();

        // Chainlink feeds
        values[arbitrum]["weETH_ETH_ExchangeRate"] = 0x20bAe7e1De9c596f5F7615aeaa1342Ba99294e12.toBytes32();

        // Fluid fTokens
        values[arbitrum]["fUSDC"] = 0x1A996cb54bb95462040408C06122D45D6Cdb6096.toBytes32();
        values[arbitrum]["fUSDT"] = 0x4A03F37e7d3fC243e3f99341d36f4b829BEe5E03.toBytes32();
        values[arbitrum]["fWETH"] = 0x45Df0656F8aDf017590009d2f1898eeca4F0a205.toBytes32();
        values[arbitrum]["fWSTETH"] = 0x66C25Cd75EBdAA7E04816F643d8E46cecd3183c9.toBytes32();

        // Merkl
        values[arbitrum]["merklDistributor"] = 0x3Ef3D8bA38EBe18DB133cEc108f4D14CE00Dd9Ae.toBytes32();

<<<<<<< HEAD
        // Vault Craft
        values[arbitrum]["compoundV3Weth"] = 0xC4bBbbAF12B1bE472E6E7B1A76d2756d5C763F95.toBytes32();
        values[arbitrum]["compoundV3WethGauge"] = 0x5E6A9859Dc1b393a82a5874F9cBA22E92d9fbBd2.toBytes32();
=======
        // Camelot
        values[arbitrum]["camelotRouterV2"] = 0xc873fEcbd354f5A56E00E710B90EF4201db2448d.toBytes32();
        values[arbitrum]["camelotRouterV3"] = 0x1F721E2E82F6676FCE4eA07A5958cF098D339e18.toBytes32();
        values[arbitrum]["camelotNonFungiblePositionManager"] = 0x00c7f3082833e796A5b3e4Bd59f6642FF44DCD15.toBytes32();

>>>>>>> fec94222
    }

    function _addOptimismValues() private {
        values[optimism]["deployerAddress"] = 0x5F2F11ad8656439d5C14d9B351f8b09cDaC2A02d.toBytes32();
        values[optimism]["dev0Address"] = 0x0463E60C7cE10e57911AB7bD1667eaa21de3e79b.toBytes32();
        values[optimism]["dev1Address"] = 0x2322ba43eFF1542b6A7bAeD35e66099Ea0d12Bd1.toBytes32();
        values[optimism]["liquidPayoutAddress"] = 0xA9962a5BfBea6918E958DeE0647E99fD7863b95A.toBytes32();
        values[optimism]["uniV3Router"] = 0xE592427A0AEce92De3Edee1F18E0157C05861564.toBytes32();
        values[optimism]["aggregationRouterV5"] = 0x1111111254EEB25477B68fb85Ed929f73A960582.toBytes32();
        values[optimism]["oneInchExecutor"] = 0xE37e799D5077682FA0a244D46E5649F71457BD09.toBytes32();

        values[optimism]["WETH"] = 0x4200000000000000000000000000000000000006.toBytes32();
        values[optimism]["WEETH"] = 0x346e03F8Cce9fE01dCB3d0Da3e9D00dC2c0E08f0.toBytes32();
        values[optimism]["WSTETH"] = 0x1F32b1c2345538c0c6f582fCB022739c4A194Ebb.toBytes32();
        values[optimism]["RETH"] = 0x9Bcef72be871e61ED4fBbc7630889beE758eb81D.toBytes32();
        values[optimism]["WEETH_OFT"] = 0x5A7fACB970D094B6C7FF1df0eA68D99E6e73CBFF.toBytes32();
        values[optimism]["OP"] = 0x4200000000000000000000000000000000000042.toBytes32();
        values[optimism]["CRV"] = 0x0994206dfE8De6Ec6920FF4D779B0d950605Fb53.toBytes32();
        values[optimism]["AURA"] = 0x1509706a6c66CA549ff0cB464de88231DDBe213B.toBytes32();
        values[optimism]["BAL"] = 0xFE8B128bA8C78aabC59d4c64cEE7fF28e9379921.toBytes32();
        values[optimism]["UNI"] = 0x6fd9d7AD17242c41f7131d257212c54A0e816691.toBytes32();

        values[optimism]["vault"] = 0xBA12222222228d8Ba445958a75a0704d566BF2C8.toBytes32();
        values[optimism]["balancerVault"] = 0xBA12222222228d8Ba445958a75a0704d566BF2C8.toBytes32();
        values[optimism]["minter"] = 0x239e55F427D44C3cc793f49bFB507ebe76638a2b.toBytes32();

        values[optimism]["uniswapV3NonFungiblePositionManager"] = 0xC36442b4a4522E871399CD717aBDD847Ab11FE88.toBytes32();
        values[optimism]["ccipRouter"] = 0x3206695CaE29952f4b0c22a169725a865bc8Ce0f.toBytes32();
        values[optimism]["weETH_ETH_ExchangeRate"] = 0x72EC6bF88effEd88290C66DCF1bE2321d80502f5.toBytes32();

        // Gearbox
        values[optimism]["dWETHV3"] = 0x42dB77B3103c71059F4b997d6441cFB299FD0d94.toBytes32();
        values[optimism]["sdWETHV3"] = 0x704c4C9F0d29257E5b0E526b20b48EfFC8f758b2.toBytes32();

        // Standard Bridge
        values[optimism]["standardBridge"] = 0x4200000000000000000000000000000000000010.toBytes32();
        values[optimism]["crossDomainMessenger"] = 0x4200000000000000000000000000000000000007.toBytes32();

        // Aave V3
        values[optimism]["v3Pool"] = 0x794a61358D6845594F94dc1DB02A252b5b4814aD.toBytes32();

        // Merkl
        values[optimism]["merklDistributor"] = 0x3Ef3D8bA38EBe18DB133cEc108f4D14CE00Dd9Ae.toBytes32();

        // Beethoven
        values[optimism]["wstETH_weETH_BPT"] = 0x2Bb4712247D5F451063b5E4f6948abDfb925d93D.toBytes32();
        values[optimism]["wstETH_weETH_Id"] = 0x2bb4712247d5f451063b5e4f6948abdfb925d93d000000000000000000000136;
        values[optimism]["wstETH_weETH_Gauge"] = 0xF3B314B1D2bd7d9afa8eC637716A9Bb81dBc79e5.toBytes32();
        values[optimism]["aura_wstETH_weETH"] = 0xe351a69EB84a22E113E92A4C683391C95448d7d4.toBytes32();
    }
}<|MERGE_RESOLUTION|>--- conflicted
+++ resolved
@@ -811,17 +811,14 @@
         // Merkl
         values[arbitrum]["merklDistributor"] = 0x3Ef3D8bA38EBe18DB133cEc108f4D14CE00Dd9Ae.toBytes32();
 
-<<<<<<< HEAD
         // Vault Craft
         values[arbitrum]["compoundV3Weth"] = 0xC4bBbbAF12B1bE472E6E7B1A76d2756d5C763F95.toBytes32();
         values[arbitrum]["compoundV3WethGauge"] = 0x5E6A9859Dc1b393a82a5874F9cBA22E92d9fbBd2.toBytes32();
-=======
+
         // Camelot
         values[arbitrum]["camelotRouterV2"] = 0xc873fEcbd354f5A56E00E710B90EF4201db2448d.toBytes32();
         values[arbitrum]["camelotRouterV3"] = 0x1F721E2E82F6676FCE4eA07A5958cF098D339e18.toBytes32();
         values[arbitrum]["camelotNonFungiblePositionManager"] = 0x00c7f3082833e796A5b3e4Bd59f6642FF44DCD15.toBytes32();
-
->>>>>>> fec94222
     }
 
     function _addOptimismValues() private {
