// SPDX-License-Identifier: UNLICENSED
pragma solidity 0.8.21;

import {ERC20} from "@solmate/tokens/ERC20.sol";
import {AddressToBytes32Lib} from "src/helper/AddressToBytes32Lib.sol";

contract ChainValues {
    using AddressToBytes32Lib for address;
    using AddressToBytes32Lib for bytes32;

    string public constant mainnet = "mainnet";
    string public constant polygon = "polygon";
    string public constant bsc = "bsc";
    string public constant avalanche = "avalanche";
    string public constant arbitrum = "arbitrum";
    string public constant optimism = "optimism";
    string public constant base = "base";
    string public constant zircuit = "zircuit";
    string public constant mantle = "mantle";
    string public constant linea = "linea";
    string public constant scroll = "scroll";
    string public constant fraxtal = "fraxtal";
    string public constant holesky = "holesky";

    // Bridging constants.
    uint64 public constant ccipArbitrumChainSelector = 4949039107694359620;
    uint64 public constant ccipMainnetChainSelector = 5009297550715157269;
    uint32 public constant layerZeroBaseEndpointId = 30184;
    uint32 public constant layerZeroMainnetEndpointId = 30101;
    uint32 public constant layerZeroOptimismEndpointId = 30111;
    uint32 public constant layerZeroArbitrumEndpointId = 30110;
    uint32 public constant layerZeroLineaEndpointId = 30183;
    uint32 public constant layerZeroScrollEndpointId = 30214;

    error ChainValues__ZeroAddress(string chainName, string valueName);
    error ChainValues__ZeroBytes32(string chainName, string valueName);
    error ChainValues__ValueAlreadySet(string chainName, string valueName);

    mapping(string => mapping(string => bytes32)) public values;

    function getAddress(string memory chainName, string memory valueName) public view returns (address a) {
        a = values[chainName][valueName].toAddress();
        if (a == address(0)) {
            revert ChainValues__ZeroAddress(chainName, valueName);
        }
    }

    function getERC20(string memory chainName, string memory valueName) public view returns (ERC20 erc20) {
        address a = getAddress(chainName, valueName);
        erc20 = ERC20(a);
    }

    function getBytes32(string memory chainName, string memory valueName) public view returns (bytes32 b) {
        b = values[chainName][valueName];
        if (b == bytes32(0)) {
            revert ChainValues__ZeroBytes32(chainName, valueName);
        }
    }

    function setValue(bool overrideOk, string memory chainName, string memory valueName, bytes32 value) public {
        if (!overrideOk && values[chainName][valueName] != bytes32(0)) {
            revert ChainValues__ValueAlreadySet(chainName, valueName);
        }
        values[chainName][valueName] = value;
    }

    function setAddress(bool overrideOk, string memory chainName, string memory valueName, address value) public {
        setValue(overrideOk, chainName, valueName, value.toBytes32());
    }

    constructor() {
        // Add mainnet values
        _addMainnetValues();
        _addBaseValues();
        _addArbitrumValues();
        _addOptimismValues();
        _addMantleValues();
        _addZircuitValues();
        _addLineaValues();
        _addScrollValues();
        _addFraxtalValues();

        // Add testnet values
        _addHoleskyValues();
    }

    function _addMainnetValues() private {
        values[mainnet]["boringDeployerContract"] = 0xFD65ADF7d2f9ea09287543520a703522E0a360C9.toBytes32();
        // Liquid Ecosystem
        values[mainnet]["deployerAddress"] = 0x5F2F11ad8656439d5C14d9B351f8b09cDaC2A02d.toBytes32();
        values[mainnet]["dev0Address"] = 0x0463E60C7cE10e57911AB7bD1667eaa21de3e79b.toBytes32();
        values[mainnet]["dev1Address"] = 0xf8553c8552f906C19286F21711721E206EE4909E.toBytes32();
        values[mainnet]["liquidV1PriceRouter"] = 0x693799805B502264f9365440B93C113D86a4fFF5.toBytes32();
        values[mainnet]["liquidPayoutAddress"] = 0xA9962a5BfBea6918E958DeE0647E99fD7863b95A.toBytes32();
        values[mainnet]["liquidMultisig"] = 0xCEA8039076E35a825854c5C2f85659430b06ec96.toBytes32();
        values[mainnet]["liquidEth"] = 0xf0bb20865277aBd641a307eCe5Ee04E79073416C.toBytes32();
        values[mainnet]["liquidEthStrategist"] = 0x41DFc53B13932a2690C9790527C1967d8579a6ae.toBytes32();
        values[mainnet]["liquidEthManager"] = 0x227975088C28DBBb4b421c6d96781a53578f19a8.toBytes32();
        values[mainnet]["superSymbiotic"] = 0x917ceE801a67f933F2e6b33fC0cD1ED2d5909D88.toBytes32();
        values[mainnet]["superSymbioticTeller"] = 0x99dE9e5a3eC2750a6983C8732E6e795A35e7B861.toBytes32();
        values[mainnet]["weETHs"] = 0x917ceE801a67f933F2e6b33fC0cD1ED2d5909D88.toBytes32();

        // DeFi Ecosystem
        values[mainnet]["ETH"] = 0xEeeeeEeeeEeEeeEeEeEeeEEEeeeeEeeeeeeeEEeE.toBytes32();
        values[mainnet]["uniV3Router"] = 0xE592427A0AEce92De3Edee1F18E0157C05861564.toBytes32();
        values[mainnet]["uniV2Router"] = 0x7a250d5630B4cF539739dF2C5dAcb4c659F2488D.toBytes32();

        // ERC20s
        values[mainnet]["USDC"] = 0xA0b86991c6218b36c1d19D4a2e9Eb0cE3606eB48.toBytes32();
        values[mainnet]["WETH"] = 0xC02aaA39b223FE8D0A0e5C4F27eAD9083C756Cc2.toBytes32();
        values[mainnet]["WBTC"] = 0x2260FAC5E5542a773Aa44fBCfeDf7C193bc2C599.toBytes32();
        values[mainnet]["USDT"] = 0xdAC17F958D2ee523a2206206994597C13D831ec7.toBytes32();
        values[mainnet]["TUSD"] = 0x0000000000085d4780B73119b644AE5ecd22b376.toBytes32();
        values[mainnet]["DAI"] = 0x6B175474E89094C44Da98b954EedeAC495271d0F.toBytes32();
        values[mainnet]["WSTETH"] = 0x7f39C581F595B53c5cb19bD0b3f8dA6c935E2Ca0.toBytes32();
        values[mainnet]["STETH"] = 0xae7ab96520DE3A18E5e111B5EaAb095312D7fE84.toBytes32();
        values[mainnet]["FRAX"] = 0x853d955aCEf822Db058eb8505911ED77F175b99e.toBytes32();
        values[mainnet]["BAL"] = 0xba100000625a3754423978a60c9317c58a424e3D.toBytes32();
        values[mainnet]["COMP"] = 0xc00e94Cb662C3520282E6f5717214004A7f26888.toBytes32();
        values[mainnet]["LINK"] = 0x514910771AF9Ca656af840dff83E8264EcF986CA.toBytes32();
        values[mainnet]["rETH"] = 0xae78736Cd615f374D3085123A210448E74Fc6393.toBytes32();
        values[mainnet]["RETH"] = 0xae78736Cd615f374D3085123A210448E74Fc6393.toBytes32();
        values[mainnet]["cbETH"] = 0xBe9895146f7AF43049ca1c1AE358B0541Ea49704.toBytes32();
        values[mainnet]["RPL"] = 0xD33526068D116cE69F19A9ee46F0bd304F21A51f.toBytes32();
        values[mainnet]["BOND"] = 0x0391D2021f89DC339F60Fff84546EA23E337750f.toBytes32();
        values[mainnet]["SWETH"] = 0xf951E335afb289353dc249e82926178EaC7DEd78.toBytes32();
        values[mainnet]["AURA"] = 0xC0c293ce456fF0ED870ADd98a0828Dd4d2903DBF.toBytes32();
        values[mainnet]["GHO"] = 0x40D16FC0246aD3160Ccc09B8D0D3A2cD28aE6C2f.toBytes32();
        values[mainnet]["LUSD"] = 0x5f98805A4E8be255a32880FDeC7F6728C6568bA0.toBytes32();
        values[mainnet]["OHM"] = 0x64aa3364F17a4D01c6f1751Fd97C2BD3D7e7f1D5.toBytes32();
        values[mainnet]["MKR"] = 0x9f8F72aA9304c8B593d555F12eF6589cC3A579A2.toBytes32();
        values[mainnet]["APE"] = 0x4d224452801ACEd8B2F0aebE155379bb5D594381.toBytes32();
        values[mainnet]["UNI"] = 0x1f9840a85d5aF5bf1D1762F925BDADdC4201F984.toBytes32();
        values[mainnet]["CRV"] = 0xD533a949740bb3306d119CC777fa900bA034cd52.toBytes32();
        values[mainnet]["CVX"] = 0x4e3FBD56CD56c3e72c1403e103b45Db9da5B9D2B.toBytes32();
        values[mainnet]["FRXETH"] = 0x5E8422345238F34275888049021821E8E08CAa1f.toBytes32();
        values[mainnet]["CRVUSD"] = 0xf939E0A03FB07F59A73314E73794Be0E57ac1b4E.toBytes32();
        values[mainnet]["OETH"] = 0x856c4Efb76C1D1AE02e20CEB03A2A6a08b0b8dC3.toBytes32();
        values[mainnet]["MKUSD"] = 0x4591DBfF62656E7859Afe5e45f6f47D3669fBB28.toBytes32();
        values[mainnet]["YETH"] = 0x1BED97CBC3c24A4fb5C069C6E311a967386131f7.toBytes32();
        values[mainnet]["ETHX"] = 0xA35b1B31Ce002FBF2058D22F30f95D405200A15b.toBytes32();
        values[mainnet]["weETH"] = 0xCd5fE23C85820F7B72D0926FC9b05b43E359b7ee.toBytes32();
        values[mainnet]["WEETH"] = 0xCd5fE23C85820F7B72D0926FC9b05b43E359b7ee.toBytes32();
        values[mainnet]["EETH"] = 0x35fA164735182de50811E8e2E824cFb9B6118ac2.toBytes32();
        values[mainnet]["EZETH"] = 0xbf5495Efe5DB9ce00f80364C8B423567e58d2110.toBytes32();
        values[mainnet]["RSETH"] = 0xA1290d69c65A6Fe4DF752f95823fae25cB99e5A7.toBytes32();
        values[mainnet]["OSETH"] = 0xf1C9acDc66974dFB6dEcB12aA385b9cD01190E38.toBytes32();
        values[mainnet]["RSWETH"] = 0xFAe103DC9cf190eD75350761e95403b7b8aFa6c0.toBytes32();
        values[mainnet]["PENDLE"] = 0x808507121B80c02388fAd14726482e061B8da827.toBytes32();
        values[mainnet]["SUSDE"] = 0x9D39A5DE30e57443BfF2A8307A4256c8797A3497.toBytes32();
        values[mainnet]["USDE"] = 0x4c9EDD5852cd905f086C759E8383e09bff1E68B3.toBytes32();
        values[mainnet]["GEAR"] = 0xBa3335588D9403515223F109EdC4eB7269a9Ab5D.toBytes32();
        values[mainnet]["SDAI"] = 0x83F20F44975D03b1b09e64809B757c47f942BEeA.toBytes32();
        values[mainnet]["PYUSD"] = 0x6c3ea9036406852006290770BEdFcAbA0e23A0e8.toBytes32();
        values[mainnet]["METH"] = 0xd5F7838F5C461fefF7FE49ea5ebaF7728bB0ADfa.toBytes32();
        values[mainnet]["TBTC"] = 0x18084fbA666a33d37592fA2633fD49a74DD93a88.toBytes32();
        values[mainnet]["INST"] = 0x6f40d4A6237C257fff2dB00FA0510DeEECd303eb.toBytes32();
        values[mainnet]["LBTC"] = 0x8236a87084f8B84306f72007F36F2618A5634494.toBytes32();
        values[mainnet]["RSR"] = 0x320623b8E4fF03373931769A31Fc52A4E78B5d70.toBytes32();
        values[mainnet]["SFRXETH"] = 0xac3E018457B222d93114458476f3E3416Abbe38F.toBytes32();
        values[mainnet]["WBETH"] = 0xa2E3356610840701BDf5611a53974510Ae27E2e1.toBytes32();
        values[mainnet]["UNIETH"] = 0xF1376bceF0f78459C0Ed0ba5ddce976F1ddF51F4.toBytes32();
        values[mainnet]["CBETH"] = 0xBe9895146f7AF43049ca1c1AE358B0541Ea49704.toBytes32();
        values[mainnet]["USD0"] = 0x73A15FeD60Bf67631dC6cd7Bc5B6e8da8190aCF5.toBytes32();
        values[mainnet]["USD0_plus"] = 0x35D8949372D46B7a3D5A56006AE77B215fc69bC0.toBytes32();
        values[mainnet]["deUSD"] = 0x15700B564Ca08D9439C58cA5053166E8317aa138.toBytes32();
        values[mainnet]["sdeUSD"] = 0x5C5b196aBE0d54485975D1Ec29617D42D9198326.toBytes32();
        values[mainnet]["pumpBTC"] = 0xF469fBD2abcd6B9de8E169d128226C0Fc90a012e.toBytes32();
        values[mainnet]["CAKE"] = 0x152649eA73beAb28c5b49B26eb48f7EAD6d4c898.toBytes32();
        values[mainnet]["cbBTC"] = 0xcbB7C0000aB88B473b1f5aFd9ef808440eed33Bf.toBytes32();
        values[mainnet]["fBTC"] = 0xC96dE26018A54D51c097160568752c4E3BD6C364.toBytes32();
        values[mainnet]["EIGEN"] = 0xec53bF9167f50cDEB3Ae105f56099aaaB9061F83.toBytes32();
        values[mainnet]["wcUSDCv3"] = 0x27F2f159Fe990Ba83D57f39Fd69661764BEbf37a.toBytes32();
<<<<<<< HEAD
        values[mainnet]["ZRO"] = 0x6985884C4392D348587B19cb9eAAf157F13271cd.toBytes32();
=======
        values[mainnet]["eBTC"] = 0x657e8C867D8B37dCC18fA4Caead9C45EB088C642.toBytes32();
>>>>>>> 05a5f9af

        // Rate providers
        values[mainnet]["WEETH_RATE_PROVIDER"] = 0xCd5fE23C85820F7B72D0926FC9b05b43E359b7ee.toBytes32();
        values[mainnet]["ETHX_RATE_PROVIDER"] = 0xAAE054B9b822554dd1D9d1F48f892B4585D3bbf0.toBytes32();
        values[mainnet]["UNIETH_RATE_PROVIDER"] = 0x2c3b8c5e98A6e89AAAF21Deebf5FF9d08c4A9FF7.toBytes32();

        // Chainlink Datafeeds
        values[mainnet]["WETH_USD_FEED"] = 0x5f4eC3Df9cbd43714FE2740f5E3616155c5b8419.toBytes32();
        values[mainnet]["USDC_USD_FEED"] = 0x8fFfFfd4AfB6115b954Bd326cbe7B4BA576818f6.toBytes32();
        values[mainnet]["WBTC_USD_FEED"] = 0xF4030086522a5bEEa4988F8cA5B36dbC97BeE88c.toBytes32();
        values[mainnet]["TUSD_USD_FEED"] = 0xec746eCF986E2927Abd291a2A1716c940100f8Ba.toBytes32();
        values[mainnet]["STETH_USD_FEED"] = 0xCfE54B5cD566aB89272946F602D76Ea879CAb4a8.toBytes32();
        values[mainnet]["DAI_USD_FEED"] = 0xAed0c38402a5d19df6E4c03F4E2DceD6e29c1ee9.toBytes32();
        values[mainnet]["USDT_USD_FEED"] = 0x3E7d1eAB13ad0104d2750B8863b489D65364e32D.toBytes32();
        values[mainnet]["COMP_USD_FEED"] = 0xdbd020CAeF83eFd542f4De03e3cF0C28A4428bd5.toBytes32();
        values[mainnet]["fastGasFeed"] = 0x169E633A2D1E6c10dD91238Ba11c4A708dfEF37C.toBytes32();
        values[mainnet]["FRAX_USD_FEED"] = 0xB9E1E3A9feFf48998E45Fa90847ed4D467E8BcfD.toBytes32();
        values[mainnet]["RETH_ETH_FEED"] = 0x536218f9E9Eb48863970252233c8F271f554C2d0.toBytes32();
        values[mainnet]["BOND_ETH_FEED"] = 0xdd22A54e05410D8d1007c38b5c7A3eD74b855281.toBytes32();
        values[mainnet]["CBETH_ETH_FEED"] = 0xF017fcB346A1885194689bA23Eff2fE6fA5C483b.toBytes32();
        values[mainnet]["STETH_ETH_FEED"] = 0x86392dC19c0b719886221c78AB11eb8Cf5c52812.toBytes32();
        values[mainnet]["BAL_USD_FEED"] = 0xdF2917806E30300537aEB49A7663062F4d1F2b5F.toBytes32();
        values[mainnet]["GHO_USD_FEED"] = 0x3f12643D3f6f874d39C2a4c9f2Cd6f2DbAC877FC.toBytes32();
        values[mainnet]["LUSD_USD_FEED"] = 0x3D7aE7E594f2f2091Ad8798313450130d0Aba3a0.toBytes32();
        values[mainnet]["OHM_ETH_FEED"] = 0x9a72298ae3886221820B1c878d12D872087D3a23.toBytes32();
        values[mainnet]["MKR_USD_FEED"] = 0xec1D1B3b0443256cc3860e24a46F108e699484Aa.toBytes32();
        values[mainnet]["UNI_ETH_FEED"] = 0xD6aA3D25116d8dA79Ea0246c4826EB951872e02e.toBytes32();
        values[mainnet]["APE_USD_FEED"] = 0xD10aBbC76679a20055E167BB80A24ac851b37056.toBytes32();
        values[mainnet]["CRV_USD_FEED"] = 0xCd627aA160A6fA45Eb793D19Ef54f5062F20f33f.toBytes32();
        values[mainnet]["CVX_USD_FEED"] = 0xd962fC30A72A84cE50161031391756Bf2876Af5D.toBytes32();
        values[mainnet]["CVX_ETH_FEED"] = 0xC9CbF687f43176B302F03f5e58470b77D07c61c6.toBytes32();
        values[mainnet]["CRVUSD_USD_FEED"] = 0xEEf0C605546958c1f899b6fB336C20671f9cD49F.toBytes32();
        values[mainnet]["LINK_USD_FEED"] = 0x2c1d072e956AFFC0D435Cb7AC38EF18d24d9127c.toBytes32();

        // Aave V2 Tokens
        values[mainnet]["aV2WETH"] = 0x030bA81f1c18d280636F32af80b9AAd02Cf0854e.toBytes32();
        values[mainnet]["aV2USDC"] = 0xBcca60bB61934080951369a648Fb03DF4F96263C.toBytes32();
        values[mainnet]["dV2USDC"] = 0x619beb58998eD2278e08620f97007e1116D5D25b.toBytes32();
        values[mainnet]["dV2WETH"] = 0xF63B34710400CAd3e044cFfDcAb00a0f32E33eCf.toBytes32();
        values[mainnet]["aV2WBTC"] = 0x9ff58f4fFB29fA2266Ab25e75e2A8b3503311656.toBytes32();
        values[mainnet]["aV2TUSD"] = 0x101cc05f4A51C0319f570d5E146a8C625198e636.toBytes32();
        values[mainnet]["aV2STETH"] = 0x1982b2F5814301d4e9a8b0201555376e62F82428.toBytes32();
        values[mainnet]["aV2DAI"] = 0x028171bCA77440897B824Ca71D1c56caC55b68A3.toBytes32();
        values[mainnet]["dV2DAI"] = 0x6C3c78838c761c6Ac7bE9F59fe808ea2A6E4379d.toBytes32();
        values[mainnet]["aV2USDT"] = 0x3Ed3B47Dd13EC9a98b44e6204A523E766B225811.toBytes32();
        values[mainnet]["dV2USDT"] = 0x531842cEbbdD378f8ee36D171d6cC9C4fcf475Ec.toBytes32();

        // Aave V3 Tokens
        values[mainnet]["aV3WETH"] = 0x4d5F47FA6A74757f35C14fD3a6Ef8E3C9BC514E8.toBytes32();
        values[mainnet]["aV3USDC"] = 0x98C23E9d8f34FEFb1B7BD6a91B7FF122F4e16F5c.toBytes32();
        values[mainnet]["dV3USDC"] = 0x72E95b8931767C79bA4EeE721354d6E99a61D004.toBytes32();
        values[mainnet]["aV3DAI"] = 0x018008bfb33d285247A21d44E50697654f754e63.toBytes32();
        values[mainnet]["dV3DAI"] = 0xcF8d0c70c850859266f5C338b38F9D663181C314.toBytes32();
        values[mainnet]["dV3WETH"] = 0xeA51d7853EEFb32b6ee06b1C12E6dcCA88Be0fFE.toBytes32();
        values[mainnet]["aV3WBTC"] = 0x5Ee5bf7ae06D1Be5997A1A72006FE6C607eC6DE8.toBytes32();
        values[mainnet]["aV3USDT"] = 0x23878914EFE38d27C4D67Ab83ed1b93A74D4086a.toBytes32();
        values[mainnet]["dV3USDT"] = 0x6df1C1E379bC5a00a7b4C6e67A203333772f45A8.toBytes32();
        values[mainnet]["aV3sDAI"] = 0x4C612E3B15b96Ff9A6faED838F8d07d479a8dD4c.toBytes32();
        values[mainnet]["aV3CrvUsd"] = 0xb82fa9f31612989525992FCfBB09AB22Eff5c85A.toBytes32();
        values[mainnet]["dV3CrvUsd"] = 0x028f7886F3e937f8479efaD64f31B3fE1119857a.toBytes32();
        values[mainnet]["aV3WeETH"] = 0xBdfa7b7893081B35Fb54027489e2Bc7A38275129.toBytes32();

        // Balancer V2 Addresses
        values[mainnet]["BB_A_USD"] = 0xfeBb0bbf162E64fb9D0dfe186E517d84C395f016.toBytes32();
        values[mainnet]["BB_A_USD_V3"] = 0xc443C15033FCB6Cf72cC24f1BDA0Db070DdD9786.toBytes32();
        values[mainnet]["vanillaUsdcDaiUsdt"] = 0x79c58f70905F734641735BC61e45c19dD9Ad60bC.toBytes32();
        values[mainnet]["BB_A_WETH"] = 0x60D604890feaa0b5460B28A424407c24fe89374a.toBytes32();
        values[mainnet]["wstETH_bbaWETH"] = 0xE0fCBf4d98F0aD982DB260f86cf28b49845403C5.toBytes32();
        values[mainnet]["new_wstETH_bbaWETH"] = 0x41503C9D499ddbd1dCdf818a1b05e9774203Bf46.toBytes32();
        values[mainnet]["GHO_LUSD_BPT"] = 0x3FA8C89704e5d07565444009e5d9e624B40Be813.toBytes32();
        values[mainnet]["swETH_bbaWETH"] = 0xaE8535c23afeDdA9304B03c68a3563B75fc8f92b.toBytes32();
        values[mainnet]["swETH_wETH"] = 0x02D928E68D8F10C0358566152677Db51E1e2Dc8C.toBytes32();
        values[mainnet]["deUSD_sdeUSD_ECLP"] = 0x41FDbea2E52790c0a1Dc374F07b628741f2E062D.toBytes32();
        values[mainnet]["deUSD_sdeUSD_ECLP_Gauge"] = 0xA00DB7d9c465e95e4AA814A9340B9A161364470a.toBytes32();
        values[mainnet]["deUSD_sdeUSD_ECLP_id"] = 0x41fdbea2e52790c0a1dc374f07b628741f2e062d0002000000000000000006be;
        values[mainnet]["aura_deUSD_sdeUSD_ECLP"] = 0x7405Bf405185391525Ab06fABcdFf51fdc656A46.toBytes32();

        values[mainnet]["rETH_weETH_id"] = 0x05ff47afada98a98982113758878f9a8b9fdda0a000000000000000000000645;
        values[mainnet]["rETH_weETH"] = 0x05ff47AFADa98a98982113758878F9A8B9FddA0a.toBytes32();
        values[mainnet]["rETH_weETH_gauge"] = 0xC859BF9d7B8C557bBd229565124c2C09269F3aEF.toBytes32();
        values[mainnet]["aura_reth_weeth"] = 0x07A319A023859BbD49CC9C38ee891c3EA9283Cc5.toBytes32();

        values[mainnet]["ezETH_wETH"] = 0x596192bB6e41802428Ac943D2f1476C1Af25CC0E.toBytes32();
        values[mainnet]["ezETH_wETH_gauge"] = 0xa8B309a75f0D64ED632d45A003c68A30e59A1D8b.toBytes32();
        values[mainnet]["aura_ezETH_wETH"] = 0x95eC73Baa0eCF8159b4EE897D973E41f51978E50.toBytes32();

        values[mainnet]["rsETH_ETHx"] = 0x7761b6E0Daa04E70637D81f1Da7d186C205C2aDE.toBytes32();
        values[mainnet]["rsETH_ETHx_gauge"] = 0x0BcDb6d9b27Bd62d3De605393902C7d1a2c71Aab.toBytes32();
        values[mainnet]["aura_rsETH_ETHx"] = 0xf618102462Ff3cf7edbA4c067316F1C3AbdbA193.toBytes32();

        values[mainnet]["rETH_wETH_id"] = 0x1e19cf2d73a72ef1332c882f20534b6519be0276000200000000000000000112;
        values[mainnet]["rETH_wETH"] = 0x1E19CF2D73a72Ef1332C882F20534B6519Be0276.toBytes32();
        values[mainnet]["rETH_wETH_gauge"] = 0x79eF6103A513951a3b25743DB509E267685726B7.toBytes32();
        values[mainnet]["aura_reth_weth"] = 0xDd1fE5AD401D4777cE89959b7fa587e569Bf125D.toBytes32();

        values[mainnet]["rsETH_wETH_id"] = 0x58aadfb1afac0ad7fca1148f3cde6aedf5236b6d00000000000000000000067f;
        values[mainnet]["rsETH_wETH"] = 0x58AAdFB1Afac0ad7fca1148f3cdE6aEDF5236B6D.toBytes32();
        values[mainnet]["rsETH_wETH_gauge"] = 0xdf04E3a7ab9857a16FB97174e0f1001aa44380AF.toBytes32();
        values[mainnet]["aura_rsETH_wETH"] = 0xB5FdB4f75C26798A62302ee4959E4281667557E0.toBytes32();

        values[mainnet]["ezETH_weETH_rswETH"] = 0x848a5564158d84b8A8fb68ab5D004Fae11619A54.toBytes32();
        values[mainnet]["ezETH_weETH_rswETH_gauge"] = 0x253ED65fff980AEE7E94a0dC57BE304426048b35.toBytes32();
        values[mainnet]["aura_ezETH_weETH_rswETH"] = 0xce98eb8b2Fb98049b3F2dB0A212Ba7ca3Efd63b0.toBytes32();

        values[mainnet]["BAL_wETH"] = 0x5c6Ee304399DBdB9C8Ef030aB642B10820DB8F56.toBytes32();
        values[mainnet]["PENDLE_wETH"] = 0xFD1Cf6FD41F229Ca86ada0584c63C49C3d66BbC9.toBytes32();
        values[mainnet]["wETH_AURA"] = 0xCfCA23cA9CA720B6E98E3Eb9B6aa0fFC4a5C08B9.toBytes32();

        // values[mainnet]["ezETH_wETH"] = 0x596192bB6e41802428Ac943D2f1476C1Af25CC0E.toBytes32();
        // values[mainnet]["ezETH_wETH_gauge"] = 0xa8B309a75f0D64ED632d45A003c68A30e59A1D8b.toBytes32();
        // values[mainnet]["aura_ezETH_wETH"] = 0x95eC73Baa0eCF8159b4EE897D973E41f51978E50.toBytes32();

        // Linear Pools.
        values[mainnet]["bb_a_dai"] = 0x6667c6fa9f2b3Fc1Cc8D85320b62703d938E4385.toBytes32();
        values[mainnet]["bb_a_usdt"] = 0xA1697F9Af0875B63DdC472d6EeBADa8C1fAB8568.toBytes32();
        values[mainnet]["bb_a_usdc"] = 0xcbFA4532D8B2ade2C261D3DD5ef2A2284f792692.toBytes32();

        values[mainnet]["BB_A_USD_GAUGE"] = 0x0052688295413b32626D226a205b95cDB337DE86.toBytes32(); // query subgraph for gauges wrt to poolId: https://docs.balancer.fi/reference/vebal-and-gauges/gauges.html#query-gauge-by-l2-sidechain-pool:~:text=%23-,Query%20Pending%20Tokens%20for%20a%20Given%20Pool,-The%20process%20differs
        values[mainnet]["BB_A_USD_GAUGE_ADDRESS"] = 0x0052688295413b32626D226a205b95cDB337DE86.toBytes32();
        values[mainnet]["wstETH_bbaWETH_GAUGE_ADDRESS"] = 0x5f838591A5A8048F0E4C4c7fCca8fD9A25BF0590.toBytes32();

        // Mainnet Balancer Specific Addresses
        values[mainnet]["vault"] = 0xBA12222222228d8Ba445958a75a0704d566BF2C8.toBytes32();
        values[mainnet]["balancerVault"] = 0xBA12222222228d8Ba445958a75a0704d566BF2C8.toBytes32();
        values[mainnet]["relayer"] = 0xfeA793Aa415061C483D2390414275AD314B3F621.toBytes32();
        values[mainnet]["minter"] = 0x239e55F427D44C3cc793f49bFB507ebe76638a2b.toBytes32();
        values[mainnet]["USDC_DAI_USDT_BPT"] = 0x79c58f70905F734641735BC61e45c19dD9Ad60bC.toBytes32();
        values[mainnet]["rETH_wETH_BPT"] = 0x1E19CF2D73a72Ef1332C882F20534B6519Be0276.toBytes32();
        values[mainnet]["wstETH_wETH_BPT"] = 0x32296969Ef14EB0c6d29669C550D4a0449130230.toBytes32();
        values[mainnet]["wstETH_cbETH_BPT"] = 0x9c6d47Ff73e0F5E51BE5FD53236e3F595C5793F2.toBytes32();
        values[mainnet]["bb_a_USD_BPT"] = 0xfeBb0bbf162E64fb9D0dfe186E517d84C395f016.toBytes32();
        values[mainnet]["bb_a_USDC_BPT"] = 0xcbFA4532D8B2ade2C261D3DD5ef2A2284f792692.toBytes32();
        values[mainnet]["bb_a_DAI_BPT"] = 0x6667c6fa9f2b3Fc1Cc8D85320b62703d938E4385.toBytes32();
        values[mainnet]["bb_a_USDT_BPT"] = 0xA1697F9Af0875B63DdC472d6EeBADa8C1fAB8568.toBytes32();
        values[mainnet]["aura_rETH_wETH_BPT"] = 0xDd1fE5AD401D4777cE89959b7fa587e569Bf125D.toBytes32();
        values[mainnet]["GHO_bb_a_USD_BPT"] = 0xc2B021133D1b0cF07dba696fd5DD89338428225B.toBytes32();

        values[mainnet]["wstETH_wETH_BPT"] = 0x93d199263632a4EF4Bb438F1feB99e57b4b5f0BD.toBytes32();
        values[mainnet]["wstETH_wETH_Id"] = 0x93d199263632a4ef4bb438f1feb99e57b4b5f0bd0000000000000000000005c2;
        values[mainnet]["wstETH_wETH_Gauge"] = 0x5C0F23A5c1be65Fa710d385814a7Fd1Bda480b1C.toBytes32();
        values[mainnet]["aura_wstETH_wETH"] = 0x2a14dB8D09dB0542f6A371c0cB308A768227D67D.toBytes32();

        // Rate Providers
        values[mainnet]["cbethRateProvider"] = 0x7311E4BB8a72e7B300c5B8BDE4de6CdaA822a5b1.toBytes32();
        values[mainnet]["rethRateProvider"] = 0x1a8F81c256aee9C640e14bB0453ce247ea0DFE6F.toBytes32();
        values[mainnet]["sDaiRateProvider"] = 0xc7177B6E18c1Abd725F5b75792e5F7A3bA5DBC2c.toBytes32();
        values[mainnet]["rsETHRateProvider"] = 0x746df66bc1Bb361b9E8E2a794C299c3427976e6C.toBytes32();

        // Compound V2
        // Cvalues[mainnet]["cDAI"] = C0x5d3a536E4D6DbD6114cc1Ead35777bAB948E3643.toBytes32();
        // Cvalues[mainnet]["cUSDC"] = C0x39AA39c021dfbaE8faC545936693aC917d5E7563.toBytes32();
        // Cvalues[mainnet]["cTUSD"] = C0x12392F67bdf24faE0AF363c24aC620a2f67DAd86.toBytes32();

        // Chainlink Automation Registry
        values[mainnet]["automationRegistry"] = 0x02777053d6764996e594c3E88AF1D58D5363a2e6.toBytes32();
        values[mainnet]["automationRegistryV2"] = 0x6593c7De001fC8542bB1703532EE1E5aA0D458fD.toBytes32();
        values[mainnet]["automationRegistrarV2"] = 0x6B0B234fB2f380309D47A7E9391E29E9a179395a.toBytes32();

        // FraxLend Pairs
        values[mainnet]["FXS_FRAX_PAIR"] = 0xDbe88DBAc39263c47629ebbA02b3eF4cf0752A72.toBytes32();
        values[mainnet]["FPI_FRAX_PAIR"] = 0x74F82Bd9D0390A4180DaaEc92D64cf0708751759.toBytes32();
        values[mainnet]["SFRXETH_FRAX_PAIR"] = 0x78bB3aEC3d855431bd9289fD98dA13F9ebB7ef15.toBytes32();
        values[mainnet]["CRV_FRAX_PAIR"] = 0x3835a58CA93Cdb5f912519ad366826aC9a752510.toBytes32(); // FraxlendV1
        values[mainnet]["WBTC_FRAX_PAIR"] = 0x32467a5fc2d72D21E8DCe990906547A2b012f382.toBytes32(); // FraxlendV1
        values[mainnet]["WETH_FRAX_PAIR"] = 0x794F6B13FBd7EB7ef10d1ED205c9a416910207Ff.toBytes32(); // FraxlendV1
        values[mainnet]["CVX_FRAX_PAIR"] = 0xa1D100a5bf6BFd2736837c97248853D989a9ED84.toBytes32(); // FraxlendV1
        values[mainnet]["MKR_FRAX_PAIR"] = 0x82Ec28636B77661a95f021090F6bE0C8d379DD5D.toBytes32(); // FraxlendV2
        values[mainnet]["APE_FRAX_PAIR"] = 0x3a25B9aB8c07FfEFEe614531C75905E810d8A239.toBytes32(); // FraxlendV2
        values[mainnet]["UNI_FRAX_PAIR"] = 0xc6CadA314389430d396C7b0C70c6281e99ca7fe8.toBytes32(); // FraxlendV2

        /// From Crispy's curve tests

        // Curve Pools and Tokens
        values[mainnet]["TriCryptoPool"] = 0xD51a44d3FaE010294C616388b506AcdA1bfAAE46.toBytes32();
        values[mainnet]["CRV_3_CRYPTO"] = 0xc4AD29ba4B3c580e6D59105FFf484999997675Ff.toBytes32();
        values[mainnet]["daiUsdcUsdtPool"] = 0xbEbc44782C7dB0a1A60Cb6fe97d0b483032FF1C7.toBytes32();
        values[mainnet]["CRV_DAI_USDC_USDT"] = 0x6c3F90f043a72FA612cbac8115EE7e52BDe6E490.toBytes32();
        values[mainnet]["frax3CrvPool"] = 0xd632f22692FaC7611d2AA1C0D552930D43CAEd3B.toBytes32();
        values[mainnet]["CRV_FRAX_3CRV"] = 0xd632f22692FaC7611d2AA1C0D552930D43CAEd3B.toBytes32();
        values[mainnet]["wethCrvPool"] = 0x8301AE4fc9c624d1D396cbDAa1ed877821D7C511.toBytes32();
        values[mainnet]["CRV_WETH_CRV"] = 0xEd4064f376cB8d68F770FB1Ff088a3d0F3FF5c4d.toBytes32();
        values[mainnet]["aave3Pool"] = 0xDeBF20617708857ebe4F679508E7b7863a8A8EeE.toBytes32();
        values[mainnet]["CRV_AAVE_3CRV"] = 0xFd2a8fA60Abd58Efe3EeE34dd494cD491dC14900.toBytes32();
        values[mainnet]["stETHWethNg"] = 0x21E27a5E5513D6e65C4f830167390997aA84843a.toBytes32();
        values[mainnet]["EthFrxEthCurvePool"] = 0xa1F8A6807c402E4A15ef4EBa36528A3FED24E577.toBytes32();
        values[mainnet]["triCrypto2"] = 0xD51a44d3FaE010294C616388b506AcdA1bfAAE46.toBytes32();
        values[mainnet]["weETH_wETH_ng"] = 0xDB74dfDD3BB46bE8Ce6C33dC9D82777BCFc3dEd5.toBytes32();
        values[mainnet]["weETH_wETH_ng_gauge"] = 0x053df3e4D0CeD9a3Bf0494F97E83CE1f13BdC0E2.toBytes32();
        values[mainnet]["USD0_USD0++_CurvePool"] = 0x1d08E7adC263CfC70b1BaBe6dC5Bb339c16Eec52.toBytes32();
        values[mainnet]["USD0_USD0++_CurveGauge"] = 0x5C00817B67b40f3b347bD4275B4BBA4840c8127a.toBytes32();

        values[mainnet]["UsdcCrvUsdPool"] = 0x4DEcE678ceceb27446b35C672dC7d61F30bAD69E.toBytes32();
        values[mainnet]["UsdcCrvUsdToken"] = 0x4DEcE678ceceb27446b35C672dC7d61F30bAD69E.toBytes32();
        values[mainnet]["UsdcCrvUsdGauge"] = 0x95f00391cB5EebCd190EB58728B4CE23DbFa6ac1.toBytes32();
        values[mainnet]["WethRethPool"] = 0x0f3159811670c117c372428D4E69AC32325e4D0F.toBytes32();
        values[mainnet]["WethRethToken"] = 0x6c38cE8984a890F5e46e6dF6117C26b3F1EcfC9C.toBytes32();
        values[mainnet]["WethRethGauge"] = 0x9d4D981d8a9066f5db8532A5816543dE8819d4A8.toBytes32();
        values[mainnet]["UsdtCrvUsdPool"] = 0x390f3595bCa2Df7d23783dFd126427CCeb997BF4.toBytes32();
        values[mainnet]["UsdtCrvUsdToken"] = 0x390f3595bCa2Df7d23783dFd126427CCeb997BF4.toBytes32();
        values[mainnet]["UsdtCrvUsdGauge"] = 0x4e6bB6B7447B7B2Aa268C16AB87F4Bb48BF57939.toBytes32();
        values[mainnet]["EthStethPool"] = 0xDC24316b9AE028F1497c275EB9192a3Ea0f67022.toBytes32();
        values[mainnet]["EthStethToken"] = 0x06325440D014e39736583c165C2963BA99fAf14E.toBytes32();
        values[mainnet]["EthStethGauge"] = 0x182B723a58739a9c974cFDB385ceaDb237453c28.toBytes32();
        values[mainnet]["FraxUsdcPool"] = 0xDcEF968d416a41Cdac0ED8702fAC8128A64241A2.toBytes32();
        values[mainnet]["FraxUsdcToken"] = 0x3175Df0976dFA876431C2E9eE6Bc45b65d3473CC.toBytes32();
        values[mainnet]["FraxUsdcGauge"] = 0xCFc25170633581Bf896CB6CDeE170e3E3Aa59503.toBytes32();
        values[mainnet]["WethFrxethPool"] = 0x9c3B46C0Ceb5B9e304FCd6D88Fc50f7DD24B31Bc.toBytes32();
        values[mainnet]["WethFrxethToken"] = 0x9c3B46C0Ceb5B9e304FCd6D88Fc50f7DD24B31Bc.toBytes32();
        values[mainnet]["WethFrxethGauge"] = 0x4E21418095d32d15c6e2B96A9910772613A50d50.toBytes32();
        values[mainnet]["EthFrxethPool"] = 0xa1F8A6807c402E4A15ef4EBa36528A3FED24E577.toBytes32();
        values[mainnet]["EthFrxethToken"] = 0xf43211935C781D5ca1a41d2041F397B8A7366C7A.toBytes32();
        values[mainnet]["EthFrxethGauge"] = 0x2932a86df44Fe8D2A706d8e9c5d51c24883423F5.toBytes32();
        values[mainnet]["StethFrxethPool"] = 0x4d9f9D15101EEC665F77210cB999639f760F831E.toBytes32();
        values[mainnet]["StethFrxethToken"] = 0x4d9f9D15101EEC665F77210cB999639f760F831E.toBytes32();
        values[mainnet]["StethFrxethGauge"] = 0x821529Bb07c83803C9CC7763e5974386e9eFEdC7.toBytes32();
        values[mainnet]["WethCvxPool"] = 0xB576491F1E6e5E62f1d8F26062Ee822B40B0E0d4.toBytes32();
        values[mainnet]["WethCvxToken"] = 0x3A283D9c08E8b55966afb64C515f5143cf907611.toBytes32();
        values[mainnet]["WethCvxGauge"] = 0x7E1444BA99dcdFfE8fBdb42C02F0005D14f13BE1.toBytes32();
        values[mainnet]["EthStethNgPool"] = 0x21E27a5E5513D6e65C4f830167390997aA84843a.toBytes32();
        values[mainnet]["EthStethNgToken"] = 0x21E27a5E5513D6e65C4f830167390997aA84843a.toBytes32();
        values[mainnet]["EthStethNgGauge"] = 0x79F21BC30632cd40d2aF8134B469a0EB4C9574AA.toBytes32();
        values[mainnet]["EthOethPool"] = 0x94B17476A93b3262d87B9a326965D1E91f9c13E7.toBytes32();
        values[mainnet]["EthOethToken"] = 0x94B17476A93b3262d87B9a326965D1E91f9c13E7.toBytes32();
        values[mainnet]["EthOethGauge"] = 0xd03BE91b1932715709e18021734fcB91BB431715.toBytes32();
        values[mainnet]["FraxCrvUsdPool"] = 0x0CD6f267b2086bea681E922E19D40512511BE538.toBytes32();
        values[mainnet]["FraxCrvUsdToken"] = 0x0CD6f267b2086bea681E922E19D40512511BE538.toBytes32();
        values[mainnet]["FraxCrvUsdGauge"] = 0x96424E6b5eaafe0c3B36CA82068d574D44BE4e3c.toBytes32();
        values[mainnet]["mkUsdFraxUsdcPool"] = 0x0CFe5C777A7438C9Dd8Add53ed671cEc7A5FAeE5.toBytes32();
        values[mainnet]["mkUsdFraxUsdcToken"] = 0x0CFe5C777A7438C9Dd8Add53ed671cEc7A5FAeE5.toBytes32();
        values[mainnet]["mkUsdFraxUsdcGauge"] = 0xF184d80915Ba7d835D941BA70cDdf93DE36517ee.toBytes32();
        values[mainnet]["WethYethPool"] = 0x69ACcb968B19a53790f43e57558F5E443A91aF22.toBytes32();
        values[mainnet]["WethYethToken"] = 0x69ACcb968B19a53790f43e57558F5E443A91aF22.toBytes32();
        values[mainnet]["WethYethGauge"] = 0x138cC21D15b7A06F929Fc6CFC88d2b830796F4f1.toBytes32();
        values[mainnet]["EthEthxPool"] = 0x59Ab5a5b5d617E478a2479B0cAD80DA7e2831492.toBytes32();
        values[mainnet]["EthEthxToken"] = 0x59Ab5a5b5d617E478a2479B0cAD80DA7e2831492.toBytes32();
        values[mainnet]["EthEthxGauge"] = 0x7671299eA7B4bbE4f3fD305A994e6443b4be680E.toBytes32();
        values[mainnet]["CrvUsdSdaiPool"] = 0x1539c2461d7432cc114b0903f1824079BfCA2C92.toBytes32();
        values[mainnet]["CrvUsdSdaiToken"] = 0x1539c2461d7432cc114b0903f1824079BfCA2C92.toBytes32();
        values[mainnet]["CrvUsdSdaiGauge"] = 0x2B5a5e182768a18C70EDd265240578a72Ca475ae.toBytes32();
        values[mainnet]["CrvUsdSfraxPool"] = 0xfEF79304C80A694dFd9e603D624567D470e1a0e7.toBytes32();
        values[mainnet]["CrvUsdSfraxToken"] = 0xfEF79304C80A694dFd9e603D624567D470e1a0e7.toBytes32();
        values[mainnet]["CrvUsdSfraxGauge"] = 0x62B8DA8f1546a092500c457452fC2d45fa1777c4.toBytes32();
        values[mainnet]["LusdCrvUsdPool"] = 0x9978c6B08d28d3B74437c917c5dD7C026df9d55C.toBytes32();
        values[mainnet]["LusdCrvUsdToken"] = 0x9978c6B08d28d3B74437c917c5dD7C026df9d55C.toBytes32();
        values[mainnet]["LusdCrvUsdGauge"] = 0x66F65323bdE835B109A92045Aa7c655559dbf863.toBytes32();
        values[mainnet]["WstethEthXPool"] = 0x14756A5eD229265F86990e749285bDD39Fe0334F.toBytes32();
        values[mainnet]["WstethEthXToken"] = 0xfffAE954601cFF1195a8E20342db7EE66d56436B.toBytes32();
        values[mainnet]["WstethEthXGauge"] = 0xc1394d6c89cf8F553da8c8256674C778ccFf3E80.toBytes32();
        values[mainnet]["EthEthXPool"] = 0x59Ab5a5b5d617E478a2479B0cAD80DA7e2831492.toBytes32();
        values[mainnet]["EthEthXToken"] = 0x59Ab5a5b5d617E478a2479B0cAD80DA7e2831492.toBytes32();
        values[mainnet]["EthEthXGauge"] = 0x7671299eA7B4bbE4f3fD305A994e6443b4be680E.toBytes32();
        values[mainnet]["weETH_wETH_Curve_LP"] = 0x13947303F63b363876868D070F14dc865C36463b.toBytes32();
        values[mainnet]["weETH_wETH_Curve_Gauge"] = 0x1CAC1a0Ed47E2e0A313c712b2dcF85994021a365.toBytes32();
        values[mainnet]["weETH_wETH_Convex_Reward"] = 0x2D159E01A5cEe7498F84Be68276a5266b3cb3774.toBytes32();

        values[mainnet]["weETH_wETH_Pool"] = 0x13947303F63b363876868D070F14dc865C36463b.toBytes32();
        values[mainnet]["weETH_wETH_NG_Pool"] = 0xDB74dfDD3BB46bE8Ce6C33dC9D82777BCFc3dEd5.toBytes32();
        values[mainnet]["weETH_wETH_NG_Convex_Reward"] = 0x5411CC583f0b51104fA523eEF9FC77A29DF80F58.toBytes32();

        values[mainnet]["pyUsd_Usdc_Curve_Pool"] = 0x383E6b4437b59fff47B619CBA855CA29342A8559.toBytes32();
        values[mainnet]["pyUsd_Usdc_Convex_Id"] = address(270).toBytes32();
        values[mainnet]["frax_Usdc_Curve_Pool"] = 0xDcEF968d416a41Cdac0ED8702fAC8128A64241A2.toBytes32();
        values[mainnet]["frax_Usdc_Convex_Id"] = address(100).toBytes32();
        values[mainnet]["usdc_CrvUsd_Curve_Pool"] = 0x4DEcE678ceceb27446b35C672dC7d61F30bAD69E.toBytes32();
        values[mainnet]["usdc_CrvUsd_Convex_Id"] = address(182).toBytes32();
        values[mainnet]["sDai_sUsde_Curve_Pool"] = 0x167478921b907422F8E88B43C4Af2B8BEa278d3A.toBytes32();
        values[mainnet]["sDai_sUsde_Curve_Gauge"] = 0x330Cfd12e0E97B0aDF46158D2A81E8Bd2985c6cB.toBytes32();

        values[mainnet]["ezETH_wETH_Curve_Pool"] = 0x85dE3ADd465a219EE25E04d22c39aB027cF5C12E.toBytes32();
        values[mainnet]["weETH_rswETH_Curve_Pool"] = 0x278cfB6f06B1EFc09d34fC7127d6060C61d629Db.toBytes32();
        values[mainnet]["rswETH_wETH_Curve_Pool"] = 0xeE04382c4cA6c450213923fE0f0daB19b0ff3939.toBytes32();
        values[mainnet]["USDe_USDC_Curve_Pool"] = 0x02950460E2b9529D0E00284A5fA2d7bDF3fA4d72.toBytes32();
        values[mainnet]["USDe_DAI_Curve_Pool"] = 0xF36a4BA50C603204c3FC6d2dA8b78A7b69CBC67d.toBytes32();
        values[mainnet]["sDAI_sUSDe_Curve_Pool"] = 0x167478921b907422F8E88B43C4Af2B8BEa278d3A.toBytes32();
        values[mainnet]["deUSD_USDC_Curve_Pool"] = 0x5F6c431AC417f0f430B84A666a563FAbe681Da94.toBytes32();
        values[mainnet]["deUSD_USDT_Curve_Pool"] = 0x7C4e143B23D72E6938E06291f705B5ae3D5c7c7C.toBytes32();
        values[mainnet]["deUSD_DAI_Curve_Pool"] = 0xb478Bf40dD622086E0d0889eeBbAdCb63806ADde.toBytes32();
        values[mainnet]["deUSD_FRAX_Curve_Pool"] = 0x88DFb9370fE350aA51ADE31C32549d4d3A24fAf2.toBytes32();
        values[mainnet]["deUSD_FRAX_Curve_Gauge"] = 0x7C634909DDbfd5C6EEd7Ccf3611e8C4f3643635d.toBytes32();
        values[mainnet]["eBTC_LBTC_WBTC_Curve_Pool"] = 0xabaf76590478F2fE0b396996f55F0b61101e9502.toBytes32();
        values[mainnet]["eBTC_LBTC_WBTC_Curve_Gauge"] = 0x8D666daED20B502e5Cf692B101028fc0058a5d4E.toBytes32();

        values[mainnet]["lBTC_wBTC_Curve_Pool"] = 0x2f3bC4c27A4437AeCA13dE0e37cdf1028f3706F0.toBytes32();

        values[mainnet]["WethMkUsdPool"] = 0xc89570207c5BA1B0E3cD372172cCaEFB173DB270.toBytes32();

        // Convex-Curve Platform Specifics
        values[mainnet]["convexCurveMainnetBooster"] = 0xF403C135812408BFbE8713b5A23a04b3D48AAE31.toBytes32();

        values[mainnet]["ethFrxethBaseRewardPool"] = 0xbD5445402B0a287cbC77cb67B2a52e2FC635dce4.toBytes32();
        values[mainnet]["ethStethNgBaseRewardPool"] = 0x6B27D7BC63F1999D14fF9bA900069ee516669ee8.toBytes32();
        values[mainnet]["fraxCrvUsdBaseRewardPool"] = 0x3CfB4B26dc96B124D15A6f360503d028cF2a3c00.toBytes32();
        values[mainnet]["mkUsdFraxUsdcBaseRewardPool"] = 0x35FbE5520E70768DCD6E3215Ed54E14CBccA10D2.toBytes32();
        values[mainnet]["wethYethBaseRewardPool"] = 0xB0867ADE998641Ab1Ff04cF5cA5e5773fA92AaE3.toBytes32();
        values[mainnet]["ethEthxBaseRewardPool"] = 0x399e111c7209a741B06F8F86Ef0Fdd88fC198D20.toBytes32();
        values[mainnet]["crvUsdSFraxBaseRewardPool"] = 0x73eA73C3a191bd05F3266eB2414609dC5Fe777a2.toBytes32();
        values[mainnet]["usdtCrvUsdBaseRewardPool"] = 0xD1DdB0a0815fD28932fBb194C84003683AF8a824.toBytes32();
        values[mainnet]["lusdCrvUsdBaseRewardPool"] = 0x633D3B227696B3FacF628a197f982eF68d26c7b5.toBytes32();
        values[mainnet]["wstethEthxBaseRewardPool"] = 0x85b118e0Fa5706d99b270be43d782FBE429aD409.toBytes32();

        // Uniswap V3
        values[mainnet]["WSTETH_WETH_100"] = 0x109830a1AAaD605BbF02a9dFA7B0B92EC2FB7dAa.toBytes32();
        values[mainnet]["WSTETH_WETH_500"] = 0xD340B57AAcDD10F96FC1CF10e15921936F41E29c.toBytes32();
        values[mainnet]["DAI_USDC_100"] = 0x5777d92f208679DB4b9778590Fa3CAB3aC9e2168.toBytes32();
        values[mainnet]["uniswapV3NonFungiblePositionManager"] = 0xC36442b4a4522E871399CD717aBDD847Ab11FE88.toBytes32();

        // Redstone
        values[mainnet]["swEthAdapter"] = 0x68ba9602B2AeE30847412109D2eE89063bf08Ec2.toBytes32();
        values[mainnet]["swEthDataFeedId"] = 0x5357455448000000000000000000000000000000000000000000000000000000;
        values[mainnet]["swEthEthDataFeedId"] = 0x53574554482f4554480000000000000000000000000000000000000000000000;

        values[mainnet]["ethXEthAdapter"] = 0xc799194cAa24E2874Efa89b4Bf5c92a530B047FF.toBytes32();
        values[mainnet]["ethXEthDataFeedId"] = 0x455448782f455448000000000000000000000000000000000000000000000000;

        values[mainnet]["ethXAdapter"] = 0xF3eB387Ac1317fBc7E2EFD82214eE1E148f0Fe00.toBytes32();
        values[mainnet]["ethXUsdDataFeedId"] = 0x4554487800000000000000000000000000000000000000000000000000000000;

        values[mainnet]["weEthEthAdapter"] = 0x8751F736E94F6CD167e8C5B97E245680FbD9CC36.toBytes32();
        values[mainnet]["weEthDataFeedId"] = 0x77654554482f4554480000000000000000000000000000000000000000000000;
        values[mainnet]["weethAdapter"] = 0xdDb6F90fFb4d3257dd666b69178e5B3c5Bf41136.toBytes32();
        values[mainnet]["weethUsdDataFeedId"] = 0x7765455448000000000000000000000000000000000000000000000000000000;

        values[mainnet]["osEthEthAdapter"] = 0x66ac817f997Efd114EDFcccdce99F3268557B32C.toBytes32();
        values[mainnet]["osEthEthDataFeedId"] = 0x6f734554482f4554480000000000000000000000000000000000000000000000;

        values[mainnet]["rsEthEthAdapter"] = 0xA736eAe8805dDeFFba40cAB8c99bCB309dEaBd9B.toBytes32();
        values[mainnet]["rsEthEthDataFeedId"] = 0x72734554482f4554480000000000000000000000000000000000000000000000;

        values[mainnet]["ezEthEthAdapter"] = 0xF4a3e183F59D2599ee3DF213ff78b1B3b1923696.toBytes32();
        values[mainnet]["ezEthEthDataFeedId"] = 0x657a4554482f4554480000000000000000000000000000000000000000000000;

        // Maker
        values[mainnet]["dsrManager"] = 0x373238337Bfe1146fb49989fc222523f83081dDb.toBytes32();

        // Maker
        values[mainnet]["savingsDaiAddress"] = 0x83F20F44975D03b1b09e64809B757c47f942BEeA.toBytes32();
        values[mainnet]["sDAI"] = 0x83F20F44975D03b1b09e64809B757c47f942BEeA.toBytes32();

        // Frax
        values[mainnet]["sFRAX"] = 0xA663B02CF0a4b149d2aD41910CB81e23e1c41c32.toBytes32();

        // Lido
        values[mainnet]["unstETH"] = 0x889edC2eDab5f40e902b864aD4d7AdE8E412F9B1.toBytes32();

        // Stader
        values[mainnet]["stakePoolManagerAddress"] = 0xcf5EA1b38380f6aF39068375516Daf40Ed70D299.toBytes32();
        values[mainnet]["userWithdrawManagerAddress"] = 0x9F0491B32DBce587c50c4C43AB303b06478193A7.toBytes32();
        values[mainnet]["staderConfig"] = 0x4ABEF2263d5A5ED582FC9A9789a41D85b68d69DB.toBytes32();

        // Etherfi
        values[mainnet]["EETH_LIQUIDITY_POOL"] = 0x308861A430be4cce5502d0A12724771Fc6DaF216.toBytes32();
        values[mainnet]["withdrawalRequestNft"] = 0x7d5706f6ef3F89B3951E23e557CDFBC3239D4E2c.toBytes32();

        // Renzo
        values[mainnet]["restakeManager"] = 0x74a09653A083691711cF8215a6ab074BB4e99ef5.toBytes32();

        // Kelp DAO
        values[mainnet]["lrtDepositPool"] = 0x036676389e48133B63a802f8635AD39E752D375D.toBytes32();
        // Compound V3
        values[mainnet]["cUSDCV3"] = 0xc3d688B66703497DAA19211EEdff47f25384cdc3.toBytes32();
        values[mainnet]["cUSDTV3"] = 0x3Afdc9BCA9213A35503b077a6072F3D0d5AB0840.toBytes32();
        values[mainnet]["cWETHV3"] = 0xA17581A9E3356d9A858b789D68B4d866e593aE94.toBytes32();
        values[mainnet]["cometRewards"] = 0x1B0e765F6224C21223AeA2af16c1C46E38885a40.toBytes32();
        // Morpho Blue
        values[mainnet]["morphoBlue"] = 0xBBBBBbbBBb9cC5e90e3b3Af64bdAF62C37EEFFCb.toBytes32();
        values[mainnet]["ezEthOracle"] = 0x61025e2B0122ac8bE4e37365A4003d87ad888Cc3.toBytes32();
        values[mainnet]["ezEthIrm"] = 0x870aC11D48B15DB9a138Cf899d20F13F79Ba00BC.toBytes32();
        values[mainnet]["weETH_wETH_86_market"] = 0x698fe98247a40c5771537b5786b2f3f9d78eb487b4ce4d75533cd0e94d88a115;
        values[mainnet]["LBTC_WBTC_945"] = 0xf6a056627a51e511ec7f48332421432ea6971fc148d8f3c451e14ea108026549;

        // MetaMorpho
        values[mainnet]["usualBoostedUSDC"] = 0xd63070114470f685b75B74D60EEc7c1113d33a3D.toBytes32();
        values[mainnet]["gauntletWBTCcore"] = 0x443df5eEE3196e9b2Dd77CaBd3eA76C3dee8f9b2.toBytes32();
        values[mainnet]["Re7WBTC"] = 0xE0C98605f279e4D7946d25B75869c69802823763.toBytes32();
        values[mainnet]["MCwBTC"] = 0x1c530D6de70c05A81bF1670157b9d928e9699089.toBytes32();
        values[mainnet]["gauntletCbBTCcore"] = 0xF587f2e8AfF7D76618d3B6B4626621860FbD54e3.toBytes32();
        values[mainnet]["MCcbBTC"] = 0x98cF0B67Da0F16E1F8f1a1D23ad8Dc64c0c70E0b.toBytes32();

        values[mainnet]["uniswapV3PositionManager"] = 0xC36442b4a4522E871399CD717aBDD847Ab11FE88.toBytes32();

        // 1Inch
        values[mainnet]["aggregationRouterV5"] = 0x1111111254EEB25477B68fb85Ed929f73A960582.toBytes32();
        values[mainnet]["oneInchExecutor"] = 0xE37e799D5077682FA0a244D46E5649F71457BD09.toBytes32();
        values[mainnet]["wETHweETH5bps"] = 0x7A415B19932c0105c82FDB6b720bb01B0CC2CAe3.toBytes32();

        // Gearbox
        values[mainnet]["dWETHV3"] = 0xda0002859B2d05F66a753d8241fCDE8623f26F4f.toBytes32();
        values[mainnet]["sdWETHV3"] = 0x0418fEB7d0B25C411EB77cD654305d29FcbFf685.toBytes32();
        values[mainnet]["dUSDCV3"] = 0xda00000035fef4082F78dEF6A8903bee419FbF8E.toBytes32();
        values[mainnet]["sdUSDCV3"] = 0x9ef444a6d7F4A5adcd68FD5329aA5240C90E14d2.toBytes32();
        values[mainnet]["dDAIV3"] = 0xe7146F53dBcae9D6Fa3555FE502648deb0B2F823.toBytes32();
        values[mainnet]["sdDAIV3"] = 0xC853E4DA38d9Bd1d01675355b8c8f3BBC1451973.toBytes32();
        values[mainnet]["dUSDTV3"] = 0x05A811275fE9b4DE503B3311F51edF6A856D936e.toBytes32();
        values[mainnet]["sdUSDTV3"] = 0x16adAb68bDEcE3089D4f1626Bb5AEDD0d02471aD.toBytes32();
        values[mainnet]["dWBTCV3"] = 0xda00010eDA646913F273E10E7A5d1F659242757d.toBytes32();
        values[mainnet]["sdWBTCV3"] = 0xA8cE662E45E825DAF178DA2c8d5Fae97696A788A.toBytes32();

        // Pendle
        values[mainnet]["pendleMarketFactory"] = 0x1A6fCc85557BC4fB7B534ed835a03EF056552D52.toBytes32();
        values[mainnet]["pendleRouter"] = 0x888888888889758F76e7103c6CbF23ABbF58F946.toBytes32();
        values[mainnet]["pendleOracle"] = 0x66a1096C6366b2529274dF4f5D8247827fe4CEA8.toBytes32();
        values[mainnet]["pendleLimitOrderRouter"] = 0x000000000000c9B3E2C3Ec88B1B4c0cD853f4321.toBytes32();

        values[mainnet]["pendleWeETHMarket"] = 0xF32e58F92e60f4b0A37A69b95d642A471365EAe8.toBytes32();
        values[mainnet]["pendleWeethSy"] = 0xAC0047886a985071476a1186bE89222659970d65.toBytes32();
        values[mainnet]["pendleEethPt"] = 0xc69Ad9baB1dEE23F4605a82b3354F8E40d1E5966.toBytes32();
        values[mainnet]["pendleEethYt"] = 0xfb35Fd0095dD1096b1Ca49AD44d8C5812A201677.toBytes32();

        values[mainnet]["pendleZircuitWeETHMarket"] = 0xe26D7f9409581f606242300fbFE63f56789F2169.toBytes32();
        values[mainnet]["pendleZircuitWeethSy"] = 0xD7DF7E085214743530afF339aFC420c7c720BFa7.toBytes32();
        values[mainnet]["pendleZircuitEethPt"] = 0x4AE5411F3863CdB640309e84CEDf4B08B8b33FfF.toBytes32();
        values[mainnet]["pendleZircuitEethYt"] = 0x7C2D26182adeEf96976035986cF56474feC03bDa.toBytes32();

        values[mainnet]["pendleUSDeMarket"] = 0x19588F29f9402Bb508007FeADd415c875Ee3f19F.toBytes32();
        values[mainnet]["pendleUSDeSy"] = 0x42862F48eAdE25661558AFE0A630b132038553D0.toBytes32();
        values[mainnet]["pendleUSDePt"] = 0xa0021EF8970104c2d008F38D92f115ad56a9B8e1.toBytes32();
        values[mainnet]["pendleUSDeYt"] = 0x1e3d13932C31d7355fCb3FEc680b0cD159dC1A07.toBytes32();

        values[mainnet]["pendleZircuitUSDeMarket"] = 0x90c98ab215498B72Abfec04c651e2e496bA364C0.toBytes32();
        values[mainnet]["pendleZircuitUSDeSy"] = 0x293C6937D8D82e05B01335F7B33FBA0c8e256E30.toBytes32();
        values[mainnet]["pendleZircuitUSDePt"] = 0x3d4F535539A33FEAd4D76D7b3B7A9cB5B21C73f1.toBytes32();
        values[mainnet]["pendleZircuitUSDeYt"] = 0x40357b9f22B4DfF0Bf56A90661b8eC106C259d29.toBytes32();

        values[mainnet]["pendleSUSDeMarketSeptember"] = 0xd1D7D99764f8a52Aff007b7831cc02748b2013b5.toBytes32();
        values[mainnet]["pendleSUSDeMarketJuly"] = 0x107a2e3cD2BB9a32B9eE2E4d51143149F8367eBa.toBytes32();
        values[mainnet]["pendleKarakSUSDeMarket"] = 0xB1f587B354a4a363f5332e88effbbC2E4961250A.toBytes32();
        values[mainnet]["pendleKarakUSDeMarket"] = 0x1BCBDB8c8652345A5ACF04e6E74f70086c68FEfC.toBytes32();

        values[mainnet]["pendleWeETHMarketSeptember"] = 0xC8eDd52D0502Aa8b4D5C77361D4B3D300e8fC81c.toBytes32();
        values[mainnet]["pendleWeethSySeptember"] = 0xAC0047886a985071476a1186bE89222659970d65.toBytes32();
        values[mainnet]["pendleEethPtSeptember"] = 0x1c085195437738d73d75DC64bC5A3E098b7f93b1.toBytes32();
        values[mainnet]["pendleEethYtSeptember"] = 0xA54Df645A042D24121a737dAA89a57EbF8E0b71c.toBytes32();

        values[mainnet]["pendleWeETHMarketDecember"] = 0x7d372819240D14fB477f17b964f95F33BeB4c704.toBytes32();
        values[mainnet]["pendleWeethSyDecember"] = 0xAC0047886a985071476a1186bE89222659970d65.toBytes32();
        values[mainnet]["pendleEethPtDecember"] = 0x6ee2b5E19ECBa773a352E5B21415Dc419A700d1d.toBytes32();
        values[mainnet]["pendleEethYtDecember"] = 0x129e6B5DBC0Ecc12F9e486C5BC9cDF1a6A80bc6A.toBytes32();

        values[mainnet]["pendleUSDeZircuitMarketAugust"] = 0xF148a0B15712f5BfeefAdb4E6eF9739239F88b07.toBytes32();
        values[mainnet]["pendleKarakWeETHMarketSeptember"] = 0x18bAFcaBf2d5898956AE6AC31543d9657a604165.toBytes32();
        values[mainnet]["pendleKarakWeETHMarketDecember"] = 0xFF694CC3f74E080637008B3792a9D7760cB456Ca.toBytes32();

        values[mainnet]["pendleSwethMarket"] = 0x0e1C5509B503358eA1Dac119C1D413e28Cc4b303.toBytes32();

        values[mainnet]["pendleZircuitWeETHMarketAugust"] = 0x6c269DFc142259c52773430b3c78503CC994a93E.toBytes32();
        values[mainnet]["pendleWeETHMarketJuly"] = 0xe1F19CBDa26b6418B0C8E1EE978a533184496066.toBytes32();
        values[mainnet]["pendleWeETHkSeptember"] = 0x905A5a4792A0C27a2AdB2777f98C577D320079EF.toBytes32();
        values[mainnet]["pendleWeETHkDecember"] = 0x792b9eDe7a18C26b814f87Eb5E0c8D26AD189780.toBytes32();

        values[mainnet]["pendle_sUSDe_08_23_24"] = 0xbBf399db59A845066aAFce9AE55e68c505FA97B7.toBytes32();
        values[mainnet]["pendle_sUSDe_12_25_24"] = 0xa0ab94DeBB3cC9A7eA77f3205ba4AB23276feD08.toBytes32();
        values[mainnet]["pendle_USDe_08_23_24"] = 0x3d1E7312dE9b8fC246ddEd971EE7547B0a80592A.toBytes32();
        values[mainnet]["pendle_USDe_12_25_24"] = 0x8a49f2AC2730ba15AB7EA832EdaC7f6BA22289f8.toBytes32();
        values[mainnet]["pendle_sUSDe_03_26_25"] = 0xcDd26Eb5EB2Ce0f203a84553853667aE69Ca29Ce.toBytes32();
        values[mainnet]["pendle_sUSDe_karak_01_29_25"] = 0xDbE4D359D4E48087586Ec04b93809bA647343548.toBytes32();
        values[mainnet]["pendle_USDe_karak_01_29_25"] = 0x6C06bBFa3B63eD344ceb3312Df795eDC8d29BDD5.toBytes32();
        values[mainnet]["pendle_USDe_03_26_25"] = 0xB451A36c8B6b2EAc77AD0737BA732818143A0E25.toBytes32();

        values[mainnet]["pendle_weETHs_market_08_28_24"] = 0xcAa8ABB72A75C623BECe1f4D5c218F425d47A0D0.toBytes32();
        values[mainnet]["pendle_weETHs_sy_08_28_24"] = 0x9e8f10574ACc2c62C6e5d19500CEd39163Da37A9.toBytes32();
        values[mainnet]["pendle_weETHs_pt_08_28_24"] = 0xda6530EfaFD63A42d7b9a0a5a60A03839CDb813A.toBytes32();
        values[mainnet]["pendle_weETHs_yt_08_28_24"] = 0x28cE264D0938C1051687FEbDCeFacc2242BA9E0E.toBytes32();

        values[mainnet]["pendle_weETHs_market_12_25_24"] = 0x40789E8536C668c6A249aF61c81b9dfaC3EB8F32.toBytes32();
        values[mainnet]["pendleUSD0PlusMarketOctober"] = 0x00b321D89A8C36B3929f20B7955080baeD706D1B.toBytes32();
        values[mainnet]["pendle_USD0Plus_market_03_26_2025"] = 0xaFDC922d0059147486cC1F0f32e3A2354b0d35CC.toBytes32();

        values[mainnet]["pendle_eBTC_market_12_26_24"] = 0x36d3ca43ae7939645C306E26603ce16e39A89192.toBytes32();
        values[mainnet]["pendle_LBTC_corn_market_12_26_24"] = 0xCaE62858DB831272A03768f5844cbe1B40bB381f.toBytes32();
        values[mainnet]["pendle_LBTC_market_03_26_25"] = 0x70B70Ac0445C3eF04E314DFdA6caafd825428221.toBytes32();

        // Aave V3
        values[mainnet]["v3Pool"] = 0x87870Bca3F3fD6335C3F4ce8392D69350B4fA4E2.toBytes32();

        // Aave V3 Lido
        values[mainnet]["v3LidoPool"] = 0x4e033931ad43597d96D6bcc25c280717730B58B1.toBytes32();

        // SparkLend
        values[mainnet]["sparkLendPool"] = 0xC13e21B648A5Ee794902342038FF3aDAB66BE987.toBytes32();

        // Uniswap V3 Pools
        values[mainnet]["wETH_weETH_05"] = 0x7A415B19932c0105c82FDB6b720bb01B0CC2CAe3.toBytes32();
        values[mainnet]["wstETH_wETH_01"] = 0x109830a1AAaD605BbF02a9dFA7B0B92EC2FB7dAa.toBytes32();
        values[mainnet]["rETH_wETH_01"] = 0x553e9C493678d8606d6a5ba284643dB2110Df823.toBytes32();
        values[mainnet]["rETH_wETH_05"] = 0xa4e0faA58465A2D369aa21B3e42d43374c6F9613.toBytes32();
        values[mainnet]["wstETH_rETH_05"] = 0x18319135E02Aa6E02D412C98cCb16af3a0a9CB57.toBytes32();
        values[mainnet]["wETH_rswETH_05"] = 0xC410573Af188f56062Ee744cC3D6F2843f5bC13b.toBytes32();
        values[mainnet]["wETH_rswETH_30"] = 0xE62627326d7794E20bB7261B24985294de1579FE.toBytes32();
        values[mainnet]["ezETH_wETH_01"] = 0xBE80225f09645f172B079394312220637C440A63.toBytes32();
        values[mainnet]["PENDLE_wETH_30"] = 0x57aF956d3E2cCa3B86f3D8C6772C03ddca3eAacB.toBytes32();
        values[mainnet]["USDe_USDT_01"] = 0x435664008F38B0650fBC1C9fc971D0A3Bc2f1e47.toBytes32();
        values[mainnet]["USDe_USDC_01"] = 0xE6D7EbB9f1a9519dc06D557e03C522d53520e76A.toBytes32();
        values[mainnet]["USDe_DAI_01"] = 0x5B3a0f1acBE8594a079FaFeB1c84DEA9372A5Aad.toBytes32();
        values[mainnet]["sUSDe_USDT_05"] = 0x867B321132B18B5BF3775c0D9040D1872979422E.toBytes32();
        values[mainnet]["GEAR_wETH_100"] = 0xaEf52f72583E6c4478B220Da82321a6a023eEE50.toBytes32();
        values[mainnet]["GEAR_USDT_30"] = 0x349eE001D80f896F24571616932f54cBD66B18C9.toBytes32();
        values[mainnet]["DAI_USDC_01"] = 0x5777d92f208679DB4b9778590Fa3CAB3aC9e2168.toBytes32();
        values[mainnet]["DAI_USDC_05"] = 0x6c6Bc977E13Df9b0de53b251522280BB72383700.toBytes32();
        values[mainnet]["USDC_USDT_01"] = 0x3416cF6C708Da44DB2624D63ea0AAef7113527C6.toBytes32();
        values[mainnet]["USDC_USDT_05"] = 0x7858E59e0C01EA06Df3aF3D20aC7B0003275D4Bf.toBytes32();
        values[mainnet]["USDC_wETH_05"] = 0x88e6A0c2dDD26FEEb64F039a2c41296FcB3f5640.toBytes32();
        values[mainnet]["FRAX_USDC_05"] = 0xc63B0708E2F7e69CB8A1df0e1389A98C35A76D52.toBytes32();
        values[mainnet]["FRAX_USDC_01"] = 0x9A834b70C07C81a9fcD6F22E842BF002fBfFbe4D.toBytes32();
        values[mainnet]["DAI_FRAX_05"] = 0x97e7d56A0408570bA1a7852De36350f7713906ec.toBytes32();
        values[mainnet]["FRAX_USDT_05"] = 0xc2A856c3afF2110c1171B8f942256d40E980C726.toBytes32();
        values[mainnet]["PYUSD_USDC_01"] = 0x13394005C1012e708fCe1EB974F1130fDc73a5Ce.toBytes32();

        // EigenLayer
        values[mainnet]["strategyManager"] = 0x858646372CC42E1A627fcE94aa7A7033e7CF075A.toBytes32();
        values[mainnet]["delegationManager"] = 0x39053D51B77DC0d36036Fc1fCc8Cb819df8Ef37A.toBytes32();
        values[mainnet]["mETHStrategy"] = 0x298aFB19A105D59E74658C4C334Ff360BadE6dd2.toBytes32();
        values[mainnet]["USDeStrategy"] = 0x298aFB19A105D59E74658C4C334Ff360BadE6dd2.toBytes32();
        values[mainnet]["testOperator"] = 0xDbEd88D83176316fc46797B43aDeE927Dc2ff2F5.toBytes32();
        values[mainnet]["eigenStrategy"] = 0xaCB55C530Acdb2849e6d4f36992Cd8c9D50ED8F7.toBytes32();
        values[mainnet]["eEigenOperator"] = 0xDcAE4FAf7C7d0f4A78abe147244c6e9d60cFD202.toBytes32();

        // Swell
        values[mainnet]["swellSimpleStaking"] = 0x38D43a6Cb8DA0E855A42fB6b0733A0498531d774.toBytes32();
        values[mainnet]["swEXIT"] = 0x48C11b86807627AF70a34662D4865cF854251663.toBytes32();
        values[mainnet]["accessControlManager"] = 0x625087d72c762254a72CB22cC2ECa40da6b95EAC.toBytes32();
        values[mainnet]["depositManager"] = 0xb3D9cf8E163bbc840195a97E81F8A34E295B8f39.toBytes32();

        // Frax
        values[mainnet]["frxETHMinter"] = 0xbAFA44EFE7901E04E39Dad13167D089C559c1138.toBytes32();
        values[mainnet]["frxETHRedemptionTicket"] = 0x82bA8da44Cd5261762e629dd5c605b17715727bd.toBytes32();

        // Zircuit
        values[mainnet]["zircuitSimpleStaking"] = 0xF047ab4c75cebf0eB9ed34Ae2c186f3611aEAfa6.toBytes32();

        // Mantle
        values[mainnet]["mantleLspStaking"] = 0xe3cBd06D7dadB3F4e6557bAb7EdD924CD1489E8f.toBytes32();

        // Fluid
        values[mainnet]["fUSDT"] = 0x5C20B550819128074FD538Edf79791733ccEdd18.toBytes32();
        values[mainnet]["fUSDTStakingRewards"] = 0x490681095ed277B45377d28cA15Ac41d64583048.toBytes32();
        values[mainnet]["fUSDC"] = 0x9Fb7b4477576Fe5B32be4C1843aFB1e55F251B33.toBytes32();
        values[mainnet]["fWETH"] = 0x90551c1795392094FE6D29B758EcCD233cFAa260.toBytes32();
        values[mainnet]["fWSTETH"] = 0x2411802D8BEA09be0aF8fD8D08314a63e706b29C.toBytes32();

        // Symbiotic
        values[mainnet]["wstETHDefaultCollateral"] = 0xC329400492c6ff2438472D4651Ad17389fCb843a.toBytes32();
        values[mainnet]["cbETHDefaultCollateral"] = 0xB26ff591F44b04E78de18f43B46f8b70C6676984.toBytes32();
        values[mainnet]["wBETHDefaultCollateral"] = 0x422F5acCC812C396600010f224b320a743695f85.toBytes32();
        values[mainnet]["rETHDefaultCollateral"] = 0x03Bf48b8A1B37FBeAd1EcAbcF15B98B924ffA5AC.toBytes32();
        values[mainnet]["mETHDefaultCollateral"] = 0x475D3Eb031d250070B63Fa145F0fCFC5D97c304a.toBytes32();
        values[mainnet]["swETHDefaultCollateral"] = 0x38B86004842D3FA4596f0b7A0b53DE90745Ab654.toBytes32();
        values[mainnet]["sfrxETHDefaultCollateral"] = 0x5198CB44D7B2E993ebDDa9cAd3b9a0eAa32769D2.toBytes32();
        values[mainnet]["ETHxDefaultCollateral"] = 0xBdea8e677F9f7C294A4556005c640Ee505bE6925.toBytes32();
        values[mainnet]["uniETHDefaultCollateral"] = 0x1C57ea879dd3e8C9fefa8224fdD1fa20dd54211E.toBytes32();
        values[mainnet]["sUSDeDefaultCollateral"] = 0x19d0D8e6294B7a04a2733FE433444704B791939A.toBytes32();
        values[mainnet]["wBTCDefaultCollateral"] = 0x971e5b5D4baa5607863f3748FeBf287C7bf82618.toBytes32();
        values[mainnet]["tBTCDefaultCollateral"] = 0x0C969ceC0729487d264716e55F232B404299032c.toBytes32();
        values[mainnet]["ethfiDefaultCollateral"] = 0x21DbBA985eEA6ba7F27534a72CCB292eBA1D2c7c.toBytes32();
        values[mainnet]["LBTCDefaultCollateral"] = 0x9C0823D3A1172F9DdF672d438dec79c39a64f448.toBytes32();

        // Karak
        values[mainnet]["vaultSupervisor"] = 0x54e44DbB92dBA848ACe27F44c0CB4268981eF1CC.toBytes32();
        values[mainnet]["delegationSupervisor"] = 0xAfa904152E04aBFf56701223118Be2832A4449E0.toBytes32();

        values[mainnet]["kmETH"] = 0x7C22725d1E0871f0043397c9761AD99A86ffD498.toBytes32();
        values[mainnet]["kweETH"] = 0x2DABcea55a12d73191AeCe59F508b191Fb68AdaC.toBytes32();
        values[mainnet]["kwstETH"] = 0xa3726beDFD1a8AA696b9B4581277240028c4314b.toBytes32();
        values[mainnet]["krETH"] = 0x8E475A4F7820A4b6c0FF229f74fB4762f0813C47.toBytes32();
        values[mainnet]["kcbETH"] = 0xbD32b8aA6ff34BEDc447e503195Fb2524c72658f.toBytes32();
        values[mainnet]["kwBETH"] = 0x04BB50329A1B7D943E7fD2368288b674c8180d5E.toBytes32();
        values[mainnet]["kswETH"] = 0xc585DF3a8C9ca0c614D023A812624bE36161502B.toBytes32();
        values[mainnet]["kETHx"] = 0x989Ab830C6e2BdF3f28214fF54C9B7415C349a3F.toBytes32();
        values[mainnet]["ksfrxETH"] = 0x1751e1e4d2c9Fa99479C0c5574136F0dbD8f3EB8.toBytes32();
        values[mainnet]["krswETH"] = 0x1B4d88f5f38988BEA334C79f48aa69BEEeFE2e1e.toBytes32();
        values[mainnet]["krsETH"] = 0x9a23e79a8E6D77F940F2C30eb3d9282Af2E4036c.toBytes32();
        values[mainnet]["kETHFI"] = 0xB26bD8D1FD5415eED4C99f9fB6A278A42E7d1BA8.toBytes32();
        values[mainnet]["ksUSDe"] = 0xDe5Bff0755F192C333B126A449FF944Ee2B69681.toBytes32();
        values[mainnet]["kUSDe"] = 0xBE3cA34D0E877A1Fc889BD5231D65477779AFf4e.toBytes32();
        values[mainnet]["kWBTC"] = 0x126d4dBf752AaF61f3eAaDa24Ab0dB84FEcf6891.toBytes32();
        values[mainnet]["kFBTC"] = 0x40328669Bc9e3780dFa0141dBC87450a4af6EA11.toBytes32();
        values[mainnet]["kLBTC"] = 0x468c34703F6c648CCf39DBaB11305D17C70ba011.toBytes32();

        // CCIP token transfers.
        values[mainnet]["ccipRouter"] = 0x80226fc0Ee2b096224EeAc085Bb9a8cba1146f7D.toBytes32();

        // PancakeSwap V3
        values[mainnet]["pancakeSwapV3NonFungiblePositionManager"] =
            0x46A15B0b27311cedF172AB29E4f4766fbE7F4364.toBytes32();
        values[mainnet]["pancakeSwapV3MasterChefV3"] = 0x556B9306565093C855AEA9AE92A594704c2Cd59e.toBytes32();
        values[mainnet]["pancakeSwapV3Router"] = 0x13f4EA83D0bd40E75C8222255bc855a974568Dd4.toBytes32();
        // Arbitrum Bridge
        values[mainnet]["arbitrumDelayedInbox"] = 0x4Dbd4fc535Ac27206064B68FfCf827b0A60BAB3f.toBytes32();
        values[mainnet]["arbitrumOutbox"] = 0x0B9857ae2D4A3DBe74ffE1d7DF045bb7F96E4840.toBytes32();
        values[mainnet]["arbitrumL1GatewayRouter"] = 0x72Ce9c846789fdB6fC1f34aC4AD25Dd9ef7031ef.toBytes32();
        values[mainnet]["arbitrumL1ERC20Gateway"] = 0xa3A7B6F88361F48403514059F1F16C8E78d60EeC.toBytes32();
        values[mainnet]["arbitrumWethGateway"] = 0xd92023E9d9911199a6711321D1277285e6d4e2db.toBytes32();

        // Base Standard Bridge.
        values[mainnet]["baseStandardBridge"] = 0x3154Cf16ccdb4C6d922629664174b904d80F2C35.toBytes32();
        values[mainnet]["basePortal"] = 0x49048044D57e1C92A77f79988d21Fa8fAF74E97e.toBytes32();
        values[mainnet]["baseResolvedDelegate"] = 0x866E82a600A1414e583f7F13623F1aC5d58b0Afa.toBytes32();

        // Optimism Standard Bridge.
        values[mainnet]["optimismStandardBridge"] = 0x99C9fc46f92E8a1c0deC1b1747d010903E884bE1.toBytes32();
        values[mainnet]["optimismPortal"] = 0xbEb5Fc579115071764c7423A4f12eDde41f106Ed.toBytes32();
        values[mainnet]["optimismResolvedDelegate"] = 0x25ace71c97B33Cc4729CF772ae268934F7ab5fA1.toBytes32();

        // Mantle Standard Bridge.
        values[mainnet]["mantleStandardBridge"] = 0x95fC37A27a2f68e3A647CDc081F0A89bb47c3012.toBytes32();
        values[mainnet]["mantlePortal"] = 0xc54cb22944F2bE476E02dECfCD7e3E7d3e15A8Fb.toBytes32();
        values[mainnet]["mantleResolvedDelegate"] = 0x676A795fe6E43C17c668de16730c3F690FEB7120.toBytes32(); // TODO update this.

        // Zircuit Standard Bridge.
        values[mainnet]["zircuitStandardBridge"] = 0x386B76D9cA5F5Fb150B6BFB35CF5379B22B26dd8.toBytes32();
        values[mainnet]["zircuitPortal"] = 0x17bfAfA932d2e23Bd9B909Fd5B4D2e2a27043fb1.toBytes32();
        values[mainnet]["zircuitResolvedDelegate"] = 0x2a721cBE81a128be0F01040e3353c3805A5EA091.toBytes32();

        // Fraxtal Standard Bridge.
        values[mainnet]["fraxtalStandardBridge"] = 0x34C0bD5877A5Ee7099D0f5688D65F4bB9158BDE2.toBytes32();
        values[mainnet]["fraxtalPortal"] = 0x36cb65c1967A0Fb0EEE11569C51C2f2aA1Ca6f6D.toBytes32();
        values[mainnet]["fraxtalResolvedDelegate"] = 0x2a721cBE81a128be0F01040e3353c3805A5EA091.toBytes32(); // TODO update this

        // Lido Base Standard Bridge.
        values[mainnet]["lidoBaseStandardBridge"] = 0x9de443AdC5A411E83F1878Ef24C3F52C61571e72.toBytes32();
        values[mainnet]["lidoBasePortal"] = 0x49048044D57e1C92A77f79988d21Fa8fAF74E97e.toBytes32();
        values[mainnet]["lidoBaseResolvedDelegate"] = 0x866E82a600A1414e583f7F13623F1aC5d58b0Afa.toBytes32();

        // Layer Zero.
        values[mainnet]["LayerZeroEndPoint"] = 0x1a44076050125825900e736c501f859c50fE728c.toBytes32();
        values[mainnet]["EtherFiOFTAdapter"] = 0xFE7fe01F8B9A76803aF3750144C2715D9bcf7D0D.toBytes32();

        // Merkl
        values[mainnet]["merklDistributor"] = 0x3Ef3D8bA38EBe18DB133cEc108f4D14CE00Dd9Ae.toBytes32();

        // Pump Staking
        values[mainnet]["pumpStaking"] = 0x1fCca65fb6Ae3b2758b9b2B394CB227eAE404e1E.toBytes32();

        // Linea Bridging
        values[mainnet]["tokenBridge"] = 0x051F1D88f0aF5763fB888eC4378b4D8B29ea3319.toBytes32(); // approve, bridge token
        values[mainnet]["lineaMessageService"] = 0xd19d4B5d358258f05D7B411E21A1460D11B0876F.toBytes32(); // claim message, sendMessage

        // Scroll Bridging
        values[mainnet]["scrollGatewayRouter"] = 0xF8B1378579659D8F7EE5f3C929c2f3E332E41Fd6.toBytes32(); // approve, depositERC20
        values[mainnet]["scrollMessenger"] = 0x6774Bcbd5ceCeF1336b5300fb5186a12DDD8b367.toBytes32(); // sendMessage
        values[mainnet]["scrollCustomERC20Gateway"] = 0x67260A8B73C5B77B55c1805218A42A7A6F98F515.toBytes32(); // sendMessage

        // Syrup
        values[mainnet]["syrupRouter"] = 0x134cCaaA4F1e4552eC8aEcb9E4A2360dDcF8df76.toBytes32();

        // Satlayer
        values[mainnet]["satlayerPool"] = 0x42a856dbEBB97AbC1269EAB32f3bb40C15102819.toBytes32();

        // corn
        values[mainnet]["cornSilo"] = 0x8bc93498b861fd98277c3b51d240e7E56E48F23c.toBytes32();

        // Treehouse
        values[mainnet]["TreehouseRedemption"] = 0x0618DBdb3Be798346e6D9C08c3c84658f94aD09F.toBytes32();
        values[mainnet]["TreehouseRouter"] = 0xeFA3fa8e85D2b3CfdB250CdeA156c2c6C90628F5.toBytes32();
        values[mainnet]["tETH"] = 0xD11c452fc99cF405034ee446803b6F6c1F6d5ED8.toBytes32();
        values[mainnet]["tETH_wstETH_curve_pool"] = 0xA10d15538E09479186b4D3278BA5c979110dDdB1.toBytes32();
    }

    function _addBaseValues() private {
        // Liquid Ecosystem
        values[base]["deployerAddress"] = 0x5F2F11ad8656439d5C14d9B351f8b09cDaC2A02d.toBytes32();
        values[base]["dev0Address"] = 0x0463E60C7cE10e57911AB7bD1667eaa21de3e79b.toBytes32();
        values[base]["dev1Address"] = 0xf8553c8552f906C19286F21711721E206EE4909E.toBytes32();
        values[base]["liquidPayoutAddress"] = 0xA9962a5BfBea6918E958DeE0647E99fD7863b95A.toBytes32();

        // DeFi Ecosystem
        values[base]["ETH"] = 0xEeeeeEeeeEeEeeEeEeEeeEEEeeeeEeeeeeeeEEeE.toBytes32();
        values[base]["uniswapV3NonFungiblePositionManager"] = 0x03a520b32C04BF3bEEf7BEb72E919cf822Ed34f1.toBytes32();

        values[base]["USDC"] = 0x833589fCD6eDb6E08f4c7C32D4f71b54bdA02913.toBytes32();
        values[base]["WETH"] = 0x4200000000000000000000000000000000000006.toBytes32();
        values[base]["WEETH"] = 0x04C0599Ae5A44757c0af6F9eC3b93da8976c150A.toBytes32();
        values[base]["WSTETH"] = 0xc1CBa3fCea344f92D9239c08C0568f6F2F0ee452.toBytes32();
        values[base]["AERO"] = 0x940181a94A35A4569E4529A3CDfB74e38FD98631.toBytes32();
        values[base]["CBETH"] = 0x2Ae3F1Ec7F1F5012CFEab0185bfc7aa3cf0DEc22.toBytes32();
        values[base]["AURA"] = 0x1509706a6c66CA549ff0cB464de88231DDBe213B.toBytes32();
        values[base]["BAL"] = 0x4158734D47Fc9692176B5085E0F52ee0Da5d47F1.toBytes32();
        values[base]["CRV"] = 0x8Ee73c484A26e0A5df2Ee2a4960B789967dd0415.toBytes32();
        values[base]["LINK"] = 0x88Fb150BDc53A65fe94Dea0c9BA0a6dAf8C6e196.toBytes32();
        values[base]["UNI"] = 0xc3De830EA07524a0761646a6a4e4be0e114a3C83.toBytes32();
        values[base]["RETH"] = 0xB6fe221Fe9EeF5aBa221c348bA20A1Bf5e73624c.toBytes32();
        values[base]["BSDETH"] = 0xCb327b99fF831bF8223cCEd12B1338FF3aA322Ff.toBytes32();
        values[base]["SFRXETH"] = 0x1f55a02A049033E3419a8E2975cF3F572F4e6E9A.toBytes32();
        values[base]["cbBTC"] = 0xcbB7C0000aB88B473b1f5aFd9ef808440eed33Bf.toBytes32();
        values[base]["tBTC"] = 0x236aa50979D5f3De3Bd1Eeb40E81137F22ab794b.toBytes32();
        values[base]["dlcBTC"] = 0x12418783e860997eb99e8aCf682DF952F721cF62.toBytes32();

        // Balancer vault
        values[base]["vault"] = 0xBA12222222228d8Ba445958a75a0704d566BF2C8.toBytes32();
        values[base]["balancerVault"] = 0xBA12222222228d8Ba445958a75a0704d566BF2C8.toBytes32();

        // Standard Bridge.
        values[base]["standardBridge"] = 0x4200000000000000000000000000000000000010.toBytes32();
        values[base]["crossDomainMessenger"] = 0x4200000000000000000000000000000000000007.toBytes32();

        // Lido Standard Bridge.
        values[base]["l2ERC20TokenBridge"] = 0xac9D11cD4D7eF6e54F14643a393F68Ca014287AB.toBytes32();

        values[base]["weETH_ETH_ExchangeRate"] = 0x35e9D7001819Ea3B39Da906aE6b06A62cfe2c181.toBytes32();

        // Aave V3
        values[base]["v3Pool"] = 0xA238Dd80C259a72e81d7e4664a9801593F98d1c5.toBytes32();

        // Merkl
        values[base]["merklDistributor"] = 0x3Ef3D8bA38EBe18DB133cEc108f4D14CE00Dd9Ae.toBytes32();

        // Aerodrome
        values[base]["aerodromeRouter"] = 0xcF77a3Ba9A5CA399B7c97c74d54e5b1Beb874E43.toBytes32();
        values[base]["aerodromeNonFungiblePositionManager"] = 0x827922686190790b37229fd06084350E74485b72.toBytes32();
        values[base]["aerodrome_Weth_Wsteth_v3_1_gauge"] = 0x2A1f7bf46bd975b5004b61c6040597E1B6117040.toBytes32();
        values[base]["aerodrome_Weth_Bsdeth_v3_1_gauge"] = 0x0b537aC41400433F09d97Cd370C1ea9CE78D8a74.toBytes32();
        values[base]["aerodrome_Cbeth_Weth_v3_1_gauge"] = 0xF5550F8F0331B8CAA165046667f4E6628E9E3Aac.toBytes32();
        values[base]["aerodrome_Weth_Wsteth_v2_30_gauge"] = 0xDf7c8F17Ab7D47702A4a4b6D951d2A4c90F99bf4.toBytes32();
        values[base]["aerodrome_Weth_Weeth_v2_30_gauge"] = 0xf8d47b641eD9DF1c924C0F7A6deEEA2803b9CfeF.toBytes32();
        values[base]["aerodrome_Weth_Reth_v2_05_gauge"] = 0xAa3D51d36BfE7C5C63299AF71bc19988BdBa0A06.toBytes32();
        values[base]["aerodrome_Sfrxeth_Wsteth_v2_30_gauge"] = 0xCe7Cb6260fCBf17485cd2439B89FdDf8B0Eb39cC.toBytes32();

        // MorphoBlue
        values[base]["morphoBlue"] = 0xBBBBBbbBBb9cC5e90e3b3Af64bdAF62C37EEFFCb.toBytes32();
        values[base]["weETH_wETH_915"] = 0x78d11c03944e0dc298398f0545dc8195ad201a18b0388cb8058b1bcb89440971;
        values[base]["wstETH_wETH_945"] = 0x3a4048c64ba1b375330d376b1ce40e4047d03b47ab4d48af484edec9fec801ba;
        values[base]["cbETH_wETH_965"] = 0x6600aae6c56d242fa6ba68bd527aff1a146e77813074413186828fd3f1cdca91;
        values[base]["cbETH_wETH_945"] = 0x84662b4f95b85d6b082b68d32cf71bb565b3f22f216a65509cc2ede7dccdfe8c;

        values[base]["uniV3Router"] = 0x2626664c2603336E57B271c5C0b26F421741e481.toBytes32();

        values[base]["aggregationRouterV5"] = 0x1111111254EEB25477B68fb85Ed929f73A960582.toBytes32();
        values[base]["oneInchExecutor"] = 0xE37e799D5077682FA0a244D46E5649F71457BD09.toBytes32();

        // Compound V3
        values[base]["cWETHV3"] = 0x46e6b214b524310239732D51387075E0e70970bf.toBytes32();
        values[base]["cometRewards"] = 0x123964802e6ABabBE1Bc9547D72Ef1B69B00A6b1.toBytes32();

        // Instadapp Fluid
        values[base]["fWETH"] = 0x9272D6153133175175Bc276512B2336BE3931CE9.toBytes32();
        values[base]["fWSTETH"] = 0x896E39f0E9af61ECA9dD2938E14543506ef2c2b5.toBytes32();
    }

    function _addArbitrumValues() private {
        // Liquid Ecosystem
        values[arbitrum]["deployerAddress"] = 0x5F2F11ad8656439d5C14d9B351f8b09cDaC2A02d.toBytes32();
        values[arbitrum]["dev0Address"] = 0x0463E60C7cE10e57911AB7bD1667eaa21de3e79b.toBytes32();
        values[arbitrum]["dev1Address"] = 0xf8553c8552f906C19286F21711721E206EE4909E.toBytes32();
        values[arbitrum]["liquidPayoutAddress"] = 0xA9962a5BfBea6918E958DeE0647E99fD7863b95A.toBytes32();

        // DeFi Ecosystem
        values[arbitrum]["ETH"] = 0xEeeeeEeeeEeEeeEeEeEeeEEEeeeeEeeeeeeeEEeE.toBytes32();
        values[arbitrum]["uniV3Router"] = 0xE592427A0AEce92De3Edee1F18E0157C05861564.toBytes32();
        values[arbitrum]["uniV2Router"] = 0x7a250d5630B4cF539739dF2C5dAcb4c659F2488D.toBytes32();
        values[arbitrum]["uniswapV3NonFungiblePositionManager"] = 0xC36442b4a4522E871399CD717aBDD847Ab11FE88.toBytes32();
        values[arbitrum]["ccipRouter"] = 0x141fa059441E0ca23ce184B6A78bafD2A517DdE8.toBytes32();
        values[arbitrum]["vault"] = 0xBA12222222228d8Ba445958a75a0704d566BF2C8.toBytes32();

        values[arbitrum]["USDC"] = 0xaf88d065e77c8cC2239327C5EDb3A432268e5831.toBytes32();
        values[arbitrum]["USDCe"] = 0xFF970A61A04b1cA14834A43f5dE4533eBDDB5CC8.toBytes32();
        values[arbitrum]["WETH"] = 0x82aF49447D8a07e3bd95BD0d56f35241523fBab1.toBytes32();
        values[arbitrum]["WBTC"] = 0x2f2a2543B76A4166549F7aaB2e75Bef0aefC5B0f.toBytes32();
        values[arbitrum]["USDT"] = 0xFd086bC7CD5C481DCC9C85ebE478A1C0b69FCbb9.toBytes32();
        values[arbitrum]["DAI"] = 0xDA10009cBd5D07dd0CeCc66161FC93D7c9000da1.toBytes32();
        values[arbitrum]["WSTETH"] = 0x5979D7b546E38E414F7E9822514be443A4800529.toBytes32();
        values[arbitrum]["FRAX"] = 0x17FC002b466eEc40DaE837Fc4bE5c67993ddBd6F.toBytes32();
        values[arbitrum]["BAL"] = 0x040d1EdC9569d4Bab2D15287Dc5A4F10F56a56B8.toBytes32();
        values[arbitrum]["COMP"] = 0x354A6dA3fcde098F8389cad84b0182725c6C91dE.toBytes32();
        values[arbitrum]["LINK"] = 0xf97f4df75117a78c1A5a0DBb814Af92458539FB4.toBytes32();
        values[arbitrum]["rETH"] = 0xEC70Dcb4A1EFa46b8F2D97C310C9c4790ba5ffA8.toBytes32();
        values[arbitrum]["RETH"] = 0xEC70Dcb4A1EFa46b8F2D97C310C9c4790ba5ffA8.toBytes32();
        values[arbitrum]["cbETH"] = 0x1DEBd73E752bEaF79865Fd6446b0c970EaE7732f.toBytes32();
        values[arbitrum]["LUSD"] = 0x93b346b6BC2548dA6A1E7d98E9a421B42541425b.toBytes32();
        values[arbitrum]["UNI"] = 0xFa7F8980b0f1E64A2062791cc3b0871572f1F7f0.toBytes32();
        values[arbitrum]["CRV"] = 0x11cDb42B0EB46D95f990BeDD4695A6e3fA034978.toBytes32();
        values[arbitrum]["FRXETH"] = 0x178412e79c25968a32e89b11f63B33F733770c2A.toBytes32();
        values[arbitrum]["SFRXETH"] = 0x95aB45875cFFdba1E5f451B950bC2E42c0053f39.toBytes32();
        values[arbitrum]["ARB"] = 0x912CE59144191C1204E64559FE8253a0e49E6548.toBytes32();
        values[arbitrum]["WEETH"] = 0x35751007a407ca6FEFfE80b3cB397736D2cf4dbe.toBytes32();
        values[arbitrum]["USDE"] = 0x5d3a1Ff2b6BAb83b63cd9AD0787074081a52ef34.toBytes32();
        values[arbitrum]["AURA"] = 0x1509706a6c66CA549ff0cB464de88231DDBe213B.toBytes32();
        values[arbitrum]["PENDLE"] = 0x0c880f6761F1af8d9Aa9C466984b80DAb9a8c9e8.toBytes32();
        values[arbitrum]["RSR"] = 0xCa5Ca9083702c56b481D1eec86F1776FDbd2e594.toBytes32();
        values[arbitrum]["CBETH"] = 0x1DEBd73E752bEaF79865Fd6446b0c970EaE7732f.toBytes32();
        values[arbitrum]["OSETH"] = 0xf7d4e7273E5015C96728A6b02f31C505eE184603.toBytes32();
        values[arbitrum]["RSETH"] = 0x4186BFC76E2E237523CBC30FD220FE055156b41F.toBytes32();
        values[arbitrum]["GRAIL"] = 0x3d9907F9a368ad0a51Be60f7Da3b97cf940982D8.toBytes32();

        // Aave V3
        values[arbitrum]["v3Pool"] = 0x794a61358D6845594F94dc1DB02A252b5b4814aD.toBytes32();

        // 1Inch
        values[arbitrum]["aggregationRouterV5"] = 0x1111111254EEB25477B68fb85Ed929f73A960582.toBytes32();
        values[arbitrum]["oneInchExecutor"] = 0xE37e799D5077682FA0a244D46E5649F71457BD09.toBytes32();

        values[arbitrum]["balancerVault"] = 0xBA12222222228d8Ba445958a75a0704d566BF2C8.toBytes32();
        // TODO This Balancer on L2s use a different minting logic so minter is not used
        // but the merkle tree should be refactored for L2s
        values[arbitrum]["minter"] = address(1).toBytes32();

        // Arbitrum native bridging.
        values[arbitrum]["arbitrumL2GatewayRouter"] = 0x5288c571Fd7aD117beA99bF60FE0846C4E84F933.toBytes32();
        values[arbitrum]["arbitrumSys"] = 0x0000000000000000000000000000000000000064.toBytes32();
        values[arbitrum]["arbitrumRetryableTx"] = 0x000000000000000000000000000000000000006E.toBytes32();
        values[arbitrum]["arbitrumL2Sender"] = 0x09e9222E96E7B4AE2a407B98d48e330053351EEe.toBytes32();

        // Pendle
        values[arbitrum]["pendleMarketFactory"] = 0x2FCb47B58350cD377f94d3821e7373Df60bD9Ced.toBytes32();
        values[arbitrum]["pendleRouter"] = 0x888888888889758F76e7103c6CbF23ABbF58F946.toBytes32();
        values[arbitrum]["pendleLimitOrderRouter"] = 0x000000000000c9B3E2C3Ec88B1B4c0cD853f4321.toBytes32();
        values[arbitrum]["pendleWeETHMarketSeptember"] = 0xf9F9779d8fF604732EBA9AD345E6A27EF5c2a9d6.toBytes32();
        values[arbitrum]["pendle_weETH_market_12_25_24"] = 0x6b92feB89ED16AA971B096e247Fe234dB4Aaa262.toBytes32();

        // Gearbox
        values[arbitrum]["dWETHV3"] = 0x04419d3509f13054f60d253E0c79491d9E683399.toBytes32();
        values[arbitrum]["sdWETHV3"] = 0xf3b7994e4dA53E04155057Fd61dc501599d57877.toBytes32();
        values[arbitrum]["dUSDCV3"] = 0x890A69EF363C9c7BdD5E36eb95Ceb569F63ACbF6.toBytes32();
        values[arbitrum]["sdUSDCV3"] = 0xD0181a36B0566a8645B7eECFf2148adE7Ecf2BE9.toBytes32();
        values[arbitrum]["dUSDCeV3"] = 0xa76c604145D7394DEc36C49Af494C144Ff327861.toBytes32();
        values[arbitrum]["sdUSDCeV3"] = 0x608F9e2E8933Ce6b39A8CddBc34a1e3E8D21cE75.toBytes32();

        // Uniswap V3 pools
        values[arbitrum]["wstETH_wETH_01"] = 0x35218a1cbaC5Bbc3E57fd9Bd38219D37571b3537.toBytes32();
        values[arbitrum]["wstETH_wETH_05"] = 0xb93F8a075509e71325c1c2fc8FA6a75f2d536A13.toBytes32();
        values[arbitrum]["PENDLE_wETH_30"] = 0xdbaeB7f0DFe3a0AAFD798CCECB5b22E708f7852c.toBytes32();
        values[arbitrum]["wETH_weETH_30"] = 0xA169d1aB5c948555954D38700a6cDAA7A4E0c3A0.toBytes32();
        values[arbitrum]["wETH_weETH_05"] = 0xd90660A0b8Ad757e7C1d660CE633776a0862b087.toBytes32();
        values[arbitrum]["wETH_weETH_01"] = 0x14353445c8329Df76e6f15e9EAD18fA2D45A8BB6.toBytes32();

        // Chainlink feeds
        values[arbitrum]["weETH_ETH_ExchangeRate"] = 0x20bAe7e1De9c596f5F7615aeaa1342Ba99294e12.toBytes32();

        // Fluid fTokens
        values[arbitrum]["fUSDC"] = 0x1A996cb54bb95462040408C06122D45D6Cdb6096.toBytes32();
        values[arbitrum]["fUSDT"] = 0x4A03F37e7d3fC243e3f99341d36f4b829BEe5E03.toBytes32();
        values[arbitrum]["fWETH"] = 0x45Df0656F8aDf017590009d2f1898eeca4F0a205.toBytes32();
        values[arbitrum]["fWSTETH"] = 0x66C25Cd75EBdAA7E04816F643d8E46cecd3183c9.toBytes32();

        // Merkl
        values[arbitrum]["merklDistributor"] = 0x3Ef3D8bA38EBe18DB133cEc108f4D14CE00Dd9Ae.toBytes32();

        // Vault Craft
        values[arbitrum]["compoundV3Weth"] = 0xC4bBbbAF12B1bE472E6E7B1A76d2756d5C763F95.toBytes32();
        values[arbitrum]["compoundV3WethGauge"] = 0x5E6A9859Dc1b393a82a5874F9cBA22E92d9fbBd2.toBytes32();

        // Camelot
        values[arbitrum]["camelotRouterV2"] = 0xc873fEcbd354f5A56E00E710B90EF4201db2448d.toBytes32();
        values[arbitrum]["camelotRouterV3"] = 0x1F721E2E82F6676FCE4eA07A5958cF098D339e18.toBytes32();
        values[arbitrum]["camelotNonFungiblePositionManager"] = 0x00c7f3082833e796A5b3e4Bd59f6642FF44DCD15.toBytes32();

        // Compound V3
        values[arbitrum]["cWETHV3"] = 0x6f7D514bbD4aFf3BcD1140B7344b32f063dEe486.toBytes32();
        values[arbitrum]["cometRewards"] = 0x88730d254A2f7e6AC8388c3198aFd694bA9f7fae.toBytes32();

        // Balancer
        values[arbitrum]["rsETH_wETH_BPT"] = 0x90e6CB5249f5e1572afBF8A96D8A1ca6aCFFd739.toBytes32();
        values[arbitrum]["rsETH_wETH_Id"] = 0x90e6cb5249f5e1572afbf8a96d8a1ca6acffd73900000000000000000000055c;
        values[arbitrum]["rsETH_wETH_Gauge"] = 0x59907f88C360D576Aa38dba84F26578367F96b6C.toBytes32();
        values[arbitrum]["aura_rsETH_wETH"] = 0x90cedFDb5284a274720f1dB339eEe9798f4fa29d.toBytes32();
        values[arbitrum]["wstETH_sfrxETH_BPT"] = 0xc2598280bFeA1Fe18dFcaBD21C7165c40c6859d3.toBytes32();
        values[arbitrum]["wstETH_sfrxETH_Id"] = 0xc2598280bfea1fe18dfcabd21c7165c40c6859d30000000000000000000004f3;
        values[arbitrum]["wstETH_sfrxETH_Gauge"] = 0x06eaf7bAabEac962301eE21296e711B3052F2c0d.toBytes32();
        values[arbitrum]["aura_wstETH_sfrxETH"] = 0x83D37cbA332ffd53A4336Ee06f3c301B8929E684.toBytes32();
        values[arbitrum]["wstETH_wETH_Gyro_BPT"] = 0x7967FA58B9501600D96bD843173b9334983EE6E6.toBytes32();
        values[arbitrum]["wstETH_wETH_Gyro_Id"] = 0x7967fa58b9501600d96bd843173b9334983ee6e600020000000000000000056e;
        values[arbitrum]["wstETH_wETH_Gyro_Gauge"] = 0x96d7C70c80518Ee189CB6ba672FbD22E4fDD9c19.toBytes32();
        values[arbitrum]["aura_wstETH_wETH_Gyro"] = 0x93e567b423ED470562911078b4d7A902d4E0BEea.toBytes32();
        values[arbitrum]["weETH_wstETH_Gyro_BPT"] = 0xCDCef9765D369954a4A936064535710f7235110A.toBytes32();
        values[arbitrum]["weETH_wstETH_Gyro_Id"] = 0xcdcef9765d369954a4a936064535710f7235110a000200000000000000000558;
        values[arbitrum]["weETH_wstETH_Gyro_Gauge"] = 0xdB66fFFf713B1FA758E348e69E2f2e24595111cF.toBytes32();
        values[arbitrum]["aura_weETH_wstETH_Gyro"] = 0x40bF10900a55c69c9dADdc3dC52465e01AcEF4A4.toBytes32();
        values[arbitrum]["osETH_wETH_BPT"] = 0x42f7Cfc38DD1583fFdA2E4f047F4F6FA06CEFc7c.toBytes32();
        values[arbitrum]["osETH_wETH_Id"] = 0x42f7cfc38dd1583ffda2e4f047f4f6fa06cefc7c000000000000000000000553;
        values[arbitrum]["osETH_wETH_Gauge"] = 0x5DA32F4724373c91Fdc657E0AD7B1836c70A4E52.toBytes32();

        // Karak
        values[arbitrum]["vaultSupervisor"] = 0x399f22ae52a18382a67542b3De9BeD52b7B9A4ad.toBytes32();
        values[arbitrum]["kETHFI"] = 0xc9A908402C7f0e343691cFB8c8Fc637449333ce0.toBytes32();
    }

    function _addOptimismValues() private {
        values[optimism]["deployerAddress"] = 0x5F2F11ad8656439d5C14d9B351f8b09cDaC2A02d.toBytes32();
        values[optimism]["dev0Address"] = 0x0463E60C7cE10e57911AB7bD1667eaa21de3e79b.toBytes32();
        values[optimism]["dev1Address"] = 0xf8553c8552f906C19286F21711721E206EE4909E.toBytes32();
        values[optimism]["liquidPayoutAddress"] = 0xA9962a5BfBea6918E958DeE0647E99fD7863b95A.toBytes32();
        values[optimism]["uniV3Router"] = 0xE592427A0AEce92De3Edee1F18E0157C05861564.toBytes32();
        values[optimism]["aggregationRouterV5"] = 0x1111111254EEB25477B68fb85Ed929f73A960582.toBytes32();
        values[optimism]["oneInchExecutor"] = 0xE37e799D5077682FA0a244D46E5649F71457BD09.toBytes32();

        values[optimism]["WETH"] = 0x4200000000000000000000000000000000000006.toBytes32();
        values[optimism]["WEETH"] = 0x346e03F8Cce9fE01dCB3d0Da3e9D00dC2c0E08f0.toBytes32();
        values[optimism]["WSTETH"] = 0x1F32b1c2345538c0c6f582fCB022739c4A194Ebb.toBytes32();
        values[optimism]["RETH"] = 0x9Bcef72be871e61ED4fBbc7630889beE758eb81D.toBytes32();
        values[optimism]["WEETH_OFT"] = 0x5A7fACB970D094B6C7FF1df0eA68D99E6e73CBFF.toBytes32();
        values[optimism]["OP"] = 0x4200000000000000000000000000000000000042.toBytes32();
        values[optimism]["CRV"] = 0x0994206dfE8De6Ec6920FF4D779B0d950605Fb53.toBytes32();
        values[optimism]["AURA"] = 0x1509706a6c66CA549ff0cB464de88231DDBe213B.toBytes32();
        values[optimism]["BAL"] = 0xFE8B128bA8C78aabC59d4c64cEE7fF28e9379921.toBytes32();
        values[optimism]["UNI"] = 0x6fd9d7AD17242c41f7131d257212c54A0e816691.toBytes32();
        values[optimism]["CBETH"] = 0xadDb6A0412DE1BA0F936DCaeb8Aaa24578dcF3B2.toBytes32();

        values[optimism]["vault"] = 0xBA12222222228d8Ba445958a75a0704d566BF2C8.toBytes32();
        values[optimism]["balancerVault"] = 0xBA12222222228d8Ba445958a75a0704d566BF2C8.toBytes32();
        values[optimism]["minter"] = 0x239e55F427D44C3cc793f49bFB507ebe76638a2b.toBytes32();

        values[optimism]["uniswapV3NonFungiblePositionManager"] = 0xC36442b4a4522E871399CD717aBDD847Ab11FE88.toBytes32();
        values[optimism]["ccipRouter"] = 0x3206695CaE29952f4b0c22a169725a865bc8Ce0f.toBytes32();
        values[optimism]["weETH_ETH_ExchangeRate"] = 0x72EC6bF88effEd88290C66DCF1bE2321d80502f5.toBytes32();

        // Gearbox
        values[optimism]["dWETHV3"] = 0x42dB77B3103c71059F4b997d6441cFB299FD0d94.toBytes32();
        values[optimism]["sdWETHV3"] = 0x704c4C9F0d29257E5b0E526b20b48EfFC8f758b2.toBytes32();

        // Standard Bridge
        values[optimism]["standardBridge"] = 0x4200000000000000000000000000000000000010.toBytes32();
        values[optimism]["crossDomainMessenger"] = 0x4200000000000000000000000000000000000007.toBytes32();

        // Aave V3
        values[optimism]["v3Pool"] = 0x794a61358D6845594F94dc1DB02A252b5b4814aD.toBytes32();

        // Merkl
        values[optimism]["merklDistributor"] = 0x3Ef3D8bA38EBe18DB133cEc108f4D14CE00Dd9Ae.toBytes32();

        // Beethoven
        values[optimism]["wstETH_weETH_BPT"] = 0x2Bb4712247D5F451063b5E4f6948abDfb925d93D.toBytes32();
        values[optimism]["wstETH_weETH_Id"] = 0x2bb4712247d5f451063b5e4f6948abdfb925d93d000000000000000000000136;
        values[optimism]["wstETH_weETH_Gauge"] = 0xF3B314B1D2bd7d9afa8eC637716A9Bb81dBc79e5.toBytes32();
        values[optimism]["aura_wstETH_weETH"] = 0xe351a69EB84a22E113E92A4C683391C95448d7d4.toBytes32();

        // Velodrome
        values[optimism]["velodromeRouter"] = 0xa062aE8A9c5e11aaA026fc2670B0D65cCc8B2858.toBytes32();
        values[optimism]["velodromeNonFungiblePositionManager"] = 0x416b433906b1B72FA758e166e239c43d68dC6F29.toBytes32();
        values[optimism]["velodrome_Weth_Wsteth_v3_1_gauge"] = 0xb2218A2cFeF38Ca30AE8C88B41f2E2BdD9347E3e.toBytes32();

        // Compound V3
        values[optimism]["cWETHV3"] = 0xE36A30D249f7761327fd973001A32010b521b6Fd.toBytes32();
        values[optimism]["cometRewards"] = 0x443EA0340cb75a160F31A440722dec7b5bc3C2E9.toBytes32();
    }

    function _addHoleskyValues() private {
        // ERC20
        values[holesky]["WSTETH"] = 0x8d09a4502Cc8Cf1547aD300E066060D043f6982D.toBytes32();

        // Symbiotic
        values[holesky]["wstETHSymbioticVault"] = 0x89D62D1d89d8636367fc94998b3bE095a3d9c2f9.toBytes32();
    }

    function _addMantleValues() private {
        values[mantle]["deployerAddress"] = 0x5F2F11ad8656439d5C14d9B351f8b09cDaC2A02d.toBytes32();
        values[mantle]["dev0Address"] = 0x0463E60C7cE10e57911AB7bD1667eaa21de3e79b.toBytes32();
        values[mantle]["dev1Address"] = 0xf8553c8552f906C19286F21711721E206EE4909E.toBytes32();
        values[mantle]["liquidPayoutAddress"] = 0xA9962a5BfBea6918E958DeE0647E99fD7863b95A.toBytes32();
        values[mantle]["balancerVault"] = address(1).toBytes32();

        // ERC20
        values[mantle]["WETH"] = 0xdEAddEaDdeadDEadDEADDEAddEADDEAddead1111.toBytes32();
        values[mantle]["USDC"] = 0x09Bc4E0D864854c6aFB6eB9A9cdF58aC190D0dF9.toBytes32();
        values[mantle]["METH"] = 0xcDA86A272531e8640cD7F1a92c01839911B90bb0.toBytes32();

        // Standard Bridge.
        values[mantle]["standardBridge"] = 0x4200000000000000000000000000000000000010.toBytes32();
        values[mantle]["crossDomainMessenger"] = 0x4200000000000000000000000000000000000007.toBytes32();
    }

    function _addZircuitValues() private {
        values[zircuit]["deployerAddress"] = 0xFD65ADF7d2f9ea09287543520a703522E0a360C9.toBytes32();
        values[zircuit]["dev0Address"] = 0x0463E60C7cE10e57911AB7bD1667eaa21de3e79b.toBytes32();
        values[zircuit]["dev1Address"] = 0xf8553c8552f906C19286F21711721E206EE4909E.toBytes32();
        values[zircuit]["liquidPayoutAddress"] = 0xA9962a5BfBea6918E958DeE0647E99fD7863b95A.toBytes32();
        values[zircuit]["balancerVault"] = address(1).toBytes32();

        values[zircuit]["WETH"] = 0x4200000000000000000000000000000000000006.toBytes32();
        values[zircuit]["METH"] = 0x91a0F6EBdCa0B4945FbF63ED4a95189d2b57163D.toBytes32();

        // Standard Bridge.
        values[zircuit]["standardBridge"] = 0x4200000000000000000000000000000000000010.toBytes32();
        values[zircuit]["crossDomainMessenger"] = 0x4200000000000000000000000000000000000007.toBytes32();
    }

    function _addLineaValues() private {
        values[linea]["deployerAddress"] = 0x5F2F11ad8656439d5C14d9B351f8b09cDaC2A02d.toBytes32();
        values[linea]["dev0Address"] = 0x0463E60C7cE10e57911AB7bD1667eaa21de3e79b.toBytes32();
        values[linea]["dev1Address"] = 0xf8553c8552f906C19286F21711721E206EE4909E.toBytes32();
        values[linea]["liquidPayoutAddress"] = 0xA9962a5BfBea6918E958DeE0647E99fD7863b95A.toBytes32();
        values[linea]["balancerVault"] = address(1).toBytes32();
        // ERC20
        values[linea]["DAI"] = 0x4AF15ec2A0BD43Db75dd04E62FAA3B8EF36b00d5.toBytes32();
        values[linea]["WETH"] = 0xe5D7C2a44FfDDf6b295A15c148167daaAf5Cf34f.toBytes32();
        values[linea]["WEETH"] = 0x1Bf74C010E6320bab11e2e5A532b5AC15e0b8aA6.toBytes32();

        // Linea Bridge.
        values[linea]["tokenBridge"] = 0x353012dc4a9A6cF55c941bADC267f82004A8ceB9.toBytes32(); //approve, also bridge token
        values[linea]["lineaMessageService"] = 0x508Ca82Df566dCD1B0DE8296e70a96332cD644ec.toBytes32(); // claim message, sendMessage
    }

    function _addScrollValues() private {
        values[scroll]["deployerAddress"] = 0x5F2F11ad8656439d5C14d9B351f8b09cDaC2A02d.toBytes32();
        values[scroll]["dev0Address"] = 0x0463E60C7cE10e57911AB7bD1667eaa21de3e79b.toBytes32();
        values[scroll]["dev1Address"] = 0xf8553c8552f906C19286F21711721E206EE4909E.toBytes32();
        values[scroll]["liquidPayoutAddress"] = 0xA9962a5BfBea6918E958DeE0647E99fD7863b95A.toBytes32();
        values[scroll]["balancerVault"] = address(1).toBytes32();
        // ERC20
        values[scroll]["DAI"] = 0xcA77eB3fEFe3725Dc33bccB54eDEFc3D9f764f97.toBytes32();
        values[scroll]["WETH"] = 0x5300000000000000000000000000000000000004.toBytes32();
        values[scroll]["WEETH"] = 0x01f0a31698C4d065659b9bdC21B3610292a1c506.toBytes32();

        // Scroll Bridge.
        values[scroll]["scrollGatewayRouter"] = 0x4C0926FF5252A435FD19e10ED15e5a249Ba19d79.toBytes32(); // withdrawERC20
        values[scroll]["scrollMessenger"] = 0x781e90f1c8Fc4611c9b7497C3B47F99Ef6969CbC.toBytes32(); // sendMessage
        values[scroll]["scrollCustomERC20Gateway"] = 0xaC78dff3A87b5b534e366A93E785a0ce8fA6Cc62.toBytes32(); // sendMessage
    }

    function _addFraxtalValues() private {
        values[fraxtal]["deployerAddress"] = 0x5F2F11ad8656439d5C14d9B351f8b09cDaC2A02d.toBytes32();
        values[fraxtal]["dev0Address"] = 0x0463E60C7cE10e57911AB7bD1667eaa21de3e79b.toBytes32();
        values[fraxtal]["dev1Address"] = 0xf8553c8552f906C19286F21711721E206EE4909E.toBytes32();
        values[fraxtal]["liquidPayoutAddress"] = 0xA9962a5BfBea6918E958DeE0647E99fD7863b95A.toBytes32();
        values[fraxtal]["balancerVault"] = address(1).toBytes32();
        // ERC20
        values[fraxtal]["wfrxETH"] = 0xFC00000000000000000000000000000000000006.toBytes32();

        // Standard Bridge.
        // values[fraxtal]["standardBridge"] = 0x4200000000000000000000000000000000000010.toBytes32();
        // values[fraxtal]["crossDomainMessenger"] = 0x4200000000000000000000000000000000000007.toBytes32();
    }
}<|MERGE_RESOLUTION|>--- conflicted
+++ resolved
@@ -171,11 +171,8 @@
         values[mainnet]["fBTC"] = 0xC96dE26018A54D51c097160568752c4E3BD6C364.toBytes32();
         values[mainnet]["EIGEN"] = 0xec53bF9167f50cDEB3Ae105f56099aaaB9061F83.toBytes32();
         values[mainnet]["wcUSDCv3"] = 0x27F2f159Fe990Ba83D57f39Fd69661764BEbf37a.toBytes32();
-<<<<<<< HEAD
         values[mainnet]["ZRO"] = 0x6985884C4392D348587B19cb9eAAf157F13271cd.toBytes32();
-=======
         values[mainnet]["eBTC"] = 0x657e8C867D8B37dCC18fA4Caead9C45EB088C642.toBytes32();
->>>>>>> 05a5f9af
 
         // Rate providers
         values[mainnet]["WEETH_RATE_PROVIDER"] = 0xCd5fE23C85820F7B72D0926FC9b05b43E359b7ee.toBytes32();
