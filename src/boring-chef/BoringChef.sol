--- conflicted
+++ resolved
@@ -212,18 +212,13 @@
             ERC20(reward.token).safeTransfer(msg.sender, rewardsOwed);
 
             // Mark that the user has claimed this rewardID.
-<<<<<<< HEAD
             _setUserClaimedReward(msg.sender, rewardId, true);
-=======
-            userToClaimedEpochs[msg.sender][rewardIDs[i]] = true;
->>>>>>> a7f3511e
 
             // Emit an event for clarity
             emit UserRewardsClaimed(msg.sender, startEpoch, endEpoch, rewardsOwed);
         }
     }
 
-<<<<<<< HEAD
     /// @notice Find the user's share balance at a specific epoch.
     /// @dev This can be done via binary search over balanceUpdates if the list is large.
     ///      For simplicity, you can also do a linear scan if the array is short.
@@ -242,8 +237,6 @@
         return balanceChanges[currentEpoch].totalSharesBalance;
     }
 
-=======
->>>>>>> a7f3511e
     /*//////////////////////////////////////////////////////////////
                                 TRANSFER LOGIC
     //////////////////////////////////////////////////////////////*/
