--- conflicted
+++ resolved
@@ -1,22 +1,6 @@
 // SPDX-License-Identifier: UNLICENSED
 pragma solidity 0.8.21;
 
-<<<<<<< HEAD
-import {ERC20} from "@solmate/tokens/ERC20.sol";
-import {SafeTransferLib} from "@solmate/utils/SafeTransferLib.sol";
-import {FixedPointMathLib} from "@solmate/utils/FixedPointMathLib.sol";
-
-/// @title BoringChef
-contract BoringChef is ERC20 {
-    using SafeTransferLib for ERC20;
-    using FixedPointMathLib for uint256;
-
-    /*//////////////////////////////////////////////////////////////
-                                ERRORS
-    //////////////////////////////////////////////////////////////*/
-
-    error InvalidRewardCampaignDuration();
-=======
 import {ERC20} from "solmate/tokens/ERC20.sol";
 import {Auth, Authority} from "solmate/auth/Auth.sol";
 
@@ -31,7 +15,6 @@
                                 ERRORS
     //////////////////////////////////////////////////////////////*/
     
->>>>>>> 4894893a
     error NoFutureEpochRewards();
     error StartEpochMustBeBeforeEndEpoch();
     error UserDoesNotHaveEnoughSharesToWithdraw();
@@ -44,15 +27,12 @@
     event RewardDistributed(address indexed token, uint256 amount, uint256 startEpoch, uint256 endEpoch);
     event UserRewardsClaimed(address indexed user, uint256 startEpoch, uint256 endEpoch, uint256 amount);
 
-<<<<<<< HEAD
     event RewardsDistributed(
         address indexed token, uint256 indexed startEpoch, uint256 indexed endEpoch, uint256 amount
     );
     event UserDepositedIntoEpoch(address indexed user, uint256 indexed epoch, uint256 shareAmount);
     event UserWithdrawnFromEpoch(address indexed user, uint256 indexed epoch, uint256 shareAmount);
 
-=======
->>>>>>> 4894893a
     /*//////////////////////////////////////////////////////////////
                                 STRUCTS
     //////////////////////////////////////////////////////////////*/
@@ -132,11 +112,6 @@
         Auth(_owner, Authority(address(0)))
     {}
 
-    /*//////////////////////////////////////////////////////////////
-                         DEPOSIT/WITHDRAW LOGIC
-    //////////////////////////////////////////////////////////////*/
-
-<<<<<<< HEAD
     function distributeRewards(uint256 amount, address token, uint256 startEpoch, uint256 endEpoch) external {
         // Cache currentEpoch for gas savings
         uint256 ongoingEpoch = currentEpoch;
@@ -148,30 +123,52 @@
             revert NoFutureEpochRewards();
         }
 
-=======
-    /// @notice Deposit share tokens into the contract.
-    /// @dev We do this by increasing the user's balance for the next epoch.
-    /// @param amount The amount of tokens to deposit.
-    function deposit(uint256 amount) external {
-        // Increase the user's balance for the next epoch.
-        // We don't want to do this on the current epoch as it is not over yet.
-        _increaseUpcomingEpochParticipation(msg.sender, amount);
-
-        // Transfer the tokens to the contract.
-        ERC20(shareToken).safeTransferFrom(msg.sender, address(this), amount);
-    }
-
-    /// @notice Withdraw tokens from the contract.
-    /// @dev We do this by decreasing the user's balance for the current epoch.
-    /// @param amount The amount of tokens to withdraw.
-    function withdraw(uint256 amount) external {
-        // Decrease the user's balance for the current epoch.
+        // Get the start and end epoch data.
+        Epoch storage startEpochData = epochs[startEpoch];
+        Epoch storage endEpochData = epochs[endEpoch];
+
+        // Create a new reward and update the max reward ID
+        uint256 rewardId = maxRewardId++;
+        rewards[rewardId] = Reward({
+            token: token,
+            // TODO prevent 2x epochs in one block, zeroing this
+            // ^^^^ jack what did u mean by this? Divide by 0.
+            rewardRate: amount.divWadDown(endEpochData.endTimestamp - startEpochData.startTimestamp), // Scale up by 1e18 to avoid precision loss
+            startEpoch: startEpoch,
+            endEpoch: endEpoch
+        });
+
+        // Transfer the reward tokens to the contract.
+        ERC20(token).safeTransferFrom(msg.sender, address(this), amount);
+
+        // Emit rewards distributed event
+        emit RewardsDistributed(token, startEpoch, endEpoch, amount);
+    }
+
+    function transfer(address to, uint256 amount) public virtual override(ERC20) returns (bool success) {
+        // Transfer shares from msg.sender to "to"
+        success = super.transfer(to, amount);
+        // Account for withdrawal and forfeit incentives for current epoch for msg.sender
         _decreaseCurrentEpochParticipation(msg.sender, amount);
 
         // Transfer the tokens to the user.
         ERC20(shareToken).safeTransfer(msg.sender, amount);
     }
 
+    function transferFrom(address from, address to, uint256 amount)
+        public
+        virtual
+        override(ERC20)
+        returns (bool success)
+    {
+        // Transfer shares from "from" to "to"
+        success = super.transferFrom(from, to, amount);
+        // Account for withdrawal and forfeit incentives for current epoch for "from"
+        _decreaseCurrentEpochParticipation(from, amount);
+        // Mark this deposit eligible for incentives earned from the next epoch onwards for "to"
+        _increaseUpcomingEpochParticipation(to, amount);
+    }
+    
     /*//////////////////////////////////////////////////////////////
                        REWARD DISTRIBUTION LOGIC
     //////////////////////////////////////////////////////////////*/
@@ -197,89 +194,21 @@
         // Check that the start and end epochs are valid.
         require (startEpoch <= endEpoch, "Start epoch must be before end epoch");
 
->>>>>>> 4894893a
         // Get the start and end epoch data.
         Epoch storage startEpochData = epochs[startEpoch];
         Epoch storage endEpochData = epochs[endEpoch];
 
         // Create a new reward and update the max reward ID
-<<<<<<< HEAD
-        uint256 rewardId = maxRewardId++;
-        rewards[rewardId] = Reward({
-            token: token,
-            // TODO prevent 2x epochs in one block, zeroing this
-            // ^^^^ jack what did u mean by this? Divide by 0.
-            rewardRate: amount.divWadDown(endEpochData.endTimestamp - startEpochData.startTimestamp), // Scale up by 1e18 to avoid precision loss
-=======
         uint256 rewardId = maxRewardId;
         rewards[rewardId] = Reward({
             token: token,
             // TODO prevent 2x epochs in one block, zeroing this
             // ^^^^ jack what did u mean by this?
             rewardTokenDistributionRate: amount.divWadDown(endEpochData.endTimestamp - startEpochData.startTimestamp),
->>>>>>> 4894893a
             startEpoch: startEpoch,
             endEpoch: endEpoch
         });
 
-<<<<<<< HEAD
-        // Transfer the reward tokens to the contract.
-        ERC20(token).safeTransferFrom(msg.sender, address(this), amount);
-
-        // Emit rewards distributed event
-        emit RewardsDistributed(token, startEpoch, endEpoch, amount);
-    }
-
-    // function claim(
-    //     uint256[] calldata rewardIDs,
-    //     uint256[2][] calldata rewardIDEpochs
-    // ) external {
-    //     BalanceUpdate[] storage BalanceUpdates = userToDepositUpdates[msg.sender];
-
-    //     uint256 memory rewardsOwed = 0;
-    //     uint256 memory currentUpdateIndex = 0;
-    //     uint256 memory epoch = rewardIDs.startEpoch;
-
-    //     BalanceUpdate storage currentUpdate = BalanceUpdates[currentUpdateIndex];
-
-    //     // initialize currentUpdateIndex
-    //     // for(i in rewardIds) {
-    //     //         // calculate the balance at this specific epoch using binary search
-    //     //         // be careful about epoch updates during the epoch range specified
-    //     //     for(y in rewardIDEpochs) {
-    //     //         // calculate the amount of reward points owed to the user for this specific epoch
-    //     //         // we can do this by dividing (user shares * wad) by total shares
-    //     //         // multiply reward token amount per epoch by this fraction
-    //     //         // memorize the values potentially ???
-    //     //         // increase our current indexpointer -- this is a value reprensenting
-    //     //         // our current epoch because we need to essentially check whether the balance changed
-    //     //         // from this
-    //     //     }
-    //     // }
-    // }
-
-    function transfer(address to, uint256 amount) public virtual override(ERC20) returns (bool success) {
-        // Transfer shares from msg.sender to "to"
-        success = super.transfer(to, amount);
-        // Account for withdrawal and forfeit incentives for current epoch for msg.sender
-        _decreaseCurrentEpochParticipation(msg.sender, amount);
-        // Mark this deposit eligible for incentives earned from the next epoch onwards for "to"
-        _increaseUpcomingEpochParticipation(to, amount);
-    }
-
-    function transferFrom(address from, address to, uint256 amount)
-        public
-        virtual
-        override(ERC20)
-        returns (bool success)
-    {
-        // Transfer shares from "from" to "to"
-        success = super.transferFrom(from, to, amount);
-        // Account for withdrawal and forfeit incentives for current epoch for "from"
-        _decreaseCurrentEpochParticipation(from, amount);
-        // Mark this deposit eligible for incentives earned from the next epoch onwards for "to"
-        _increaseUpcomingEpochParticipation(to, amount);
-=======
         // Update the max reward ID
         maxRewardId = rewardId + 1;
 
@@ -387,7 +316,6 @@
         // 3. Return the total minted to that epoch for that reward
         // (That’s your “epochReward” in the example calculation.)
         return 0;
->>>>>>> 4894893a
     }
 
     /*//////////////////////////////////////////////////////////////
