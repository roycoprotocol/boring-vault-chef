// SPDX-License-Identifier: Apache-2.0
pragma solidity 0.8.21;

contract ContractNames {
    string public constant SevenSeasRolesAuthorityName = "Seven Seas RolesAuthority Version 0.0";
    string public constant ArcticArchitectureLensName = "Arctic Architecture Lens V0.0";
    string public constant AtomicQueueName = "Atomic Queue V0.1";
    string public constant AtomicSolverName = "Atomic Solver V4.0";

    // Migration
    string public constant CellarMigrationAdaptorName = "Cellar Migration Adaptor V0.1";
    string public constant CellarMigrationAdaptorName2 = "Cellar Migration Adaptor 2 V0.0";
    string public constant ParitySharePriceOracleName = "Parity Share Price Oracle V0.0";
    string public constant CellarMigratorWithSharePriceParityName = "Cellar Migrator With Share Price Parity V0.0";

    // Vaults
    string public constant EtherFiLiquidUsdRolesAuthorityName = "EtherFi Liquid USD RolesAuthority Version 0.0";
    string public constant EtherFiLiquidUsdName = "EtherFi Liquid USD V0.0";
    string public constant EtherFiLiquidUsdManagerName = "EtherFi Liquid USD Manager With Merkle Verification V0.0";
    string public constant EtherFiLiquidUsdAccountantName = "EtherFi Liquid USD Accountant With Rate Providers V0.0";
    string public constant EtherFiLiquidUsdTellerName = "EtherFi Liquid USD Teller With Multi Asset Support V0.0";
    string public constant EtherFiLiquidUsdDecoderAndSanitizerName = "EtherFi Liquid USD Decoder and Sanitizer V0.4";
    string public constant EtherFiLiquidUsdDelayedWithdrawer = "EtherFi Liquid USD Delayed Withdrawer V0.0";
    string public constant EtherFiLiquidUsdPancakeSwapDecoderAndSanitizerName =
        "EtherFi Liquid USD PancakeSwap Decoder and Sanitizer V0.0";

    string public constant EtherFiLiquidEthRolesAuthorityName = "EtherFi Liquid ETH RolesAuthority Version 0.0";
    string public constant EtherFiLiquidEthName = "EtherFi Liquid ETH V0.1";
    string public constant EtherFiLiquidEthManagerName = "EtherFi Liquid ETH Manager With Merkle Verification V0.1";
    string public constant EtherFiLiquidEthAccountantName = "EtherFi Liquid ETH Accountant With Rate Providers V0.1";
    string public constant EtherFiLiquidEthTellerName = "EtherFi Liquid ETH Teller With Multi Asset Support V0.1";
    string public constant EtherFiLiquidEthDecoderAndSanitizerName = "EtherFi Liquid ETH Decoder and Sanitizer V0.8";
    string public constant EtherFiLiquidEthDelayedWithdrawer = "EtherFi Liquid ETH Delayed Withdrawer V0.0";
    string public constant EtherFiLiquidEthPancakeSwapDecoderAndSanitizerName =
        "EtherFi Liquid ETH PancakeSwap Decoder and Sanitizer V0.0";
    string public constant EtherFiLiquidEthCamelotDecoderAndSanitizerName =
        "EtherFi Liquid ETH Camelot Decoder and Sanitizer V0.0";
    string public constant EtherFiLiquidEthAerodromeDecoderAndSanitizerName =
        "EtherFi Liquid ETH Aerodrome Decoder and Sanitizer V0.0";

    string public constant TestVaultEthRolesAuthorityName = "Test ETH Vault RolesAuthority Version 0.0";
    string public constant TestVaultEthName = "Test ETH Vault V0.0";
    string public constant TestVaultEthManagerName = "Test ETH Vault Manager With Merkle Verification V0.0";
    string public constant TestVaultEthAccountantName = "Test ETH Vault Accountant With Rate Providers V0.0";
    string public constant TestVaultEthTellerName = "Test ETH Vault Teller With Multi Asset Support V0.0";
    string public constant TestVaultEthDecoderAndSanitizerName = "Test ETH Vault Decoder and Sanitizer V0.0";
    string public constant TestVaultEthDelayedWithdrawer = "Test ETH Vault Delayed Withdrawer V0.0";

    string public constant EtherFiLiquidBtcRolesAuthorityName = "EtherFi Liquid BTC RolesAuthority Version 0.0";
    string public constant EtherFiLiquidBtcName = "EtherFi Liquid BTC V0.0";
    string public constant EtherFiLiquidBtcManagerName = "EtherFi Liquid BTC Manager With Merkle Verification V0.0";
    string public constant EtherFiLiquidBtcAccountantName = "EtherFi Liquid BTC Accountant With Rate Providers V0.0";
    string public constant EtherFiLiquidBtcTellerName = "EtherFi Liquid BTC Teller With Multi Asset Support V0.0";
    string public constant EtherFiLiquidBtcDecoderAndSanitizerName = "EtherFi Liquid BTC Decoder and Sanitizer V0.1";
    string public constant EtherFiLiquidBtcDelayedWithdrawer = "EtherFi Liquid BTC Delayed Withdrawer V0.0";

<<<<<<< HEAD
    string public constant EtherFiBtcRolesAuthorityName = "ether.fi BTC RolesAuthority Version 0.0";
    string public constant EtherFiBtcName = "ether.fi BTC V0.0";
    string public constant EtherFiBtcManagerName = "ether.fi BTC Manager With Merkle Verification V0.0";
    string public constant EtherFiBtcAccountantName = "ether.fi BTC Accountant With Rate Providers V0.0";
    string public constant EtherFiBtcTellerName = "ether.fi BTC Teller With Multi Asset Support V0.0";
    string public constant EtherFiBtcDecoderAndSanitizerName = "ether.fi BTC Decoder and Sanitizer V0.0";
    string public constant EtherFiBtcDelayedWithdrawer = "ether.fi BTC Delayed Withdrawer V0.0";
=======
    string public constant EtherFiLiquidUsualRolesAuthorityName = "EtherFi Liquid Usual RolesAuthority Version 0.0";
    string public constant EtherFiLiquidUsualName = "EtherFi Liquid Usual V0.0";
    string public constant EtherFiLiquidUsualManagerName = "EtherFi Liquid Usual Manager With Merkle Verification V0.0";
    string public constant EtherFiLiquidUsualAccountantName = "EtherFi Liquid Usual Accountant With Rate Providers V0.0";
    string public constant EtherFiLiquidUsualTellerName = "EtherFi Liquid Usual Teller With Multi Asset Support V0.0";
    string public constant EtherFiLiquidUsualDecoderAndSanitizerName = "EtherFi Liquid Usual Decoder and Sanitizer V0.4";
    string public constant EtherFiLiquidUsualDelayedWithdrawer = "EtherFi Liquid Usual Delayed Withdrawer V0.0";
    string public constant EtherFiLiquidUsualPancakeSwapDecoderAndSanitizerName =
        "EtherFi Liquid Usual PancakeSwap Decoder and Sanitizer V0.0";
>>>>>>> 08035899

    string public constant AvalancheVaultRolesAuthorityName = "Avalanche Vault RolesAuthority Version 0.0";
    string public constant AvalancheVaultName = "Avalanche Vault V0.0";
    string public constant AvalancheVaultManagerName = "Avalanche Vault Manager With Merkle Verification V0.0";
    string public constant AvalancheVaultAccountantName = "Avalanche Vault Accountant With Rate Providers V0.0";
    string public constant AvalancheVaultTellerName = "Avalanche Vault Teller With Multi Asset Support V0.0";
    string public constant AvalancheVaultDecoderAndSanitizerName = "Avalanche Vault Decoder and Sanitizer V0.1";
    string public constant AvalancheVaultDelayedWithdrawer = "Avalanche Vault Delayed Withdrawer V0.0";

    string public constant BridgingTestVaultEthRolesAuthorityName = "Bridging Test ETH Vault RolesAuthority V1.0";
    string public constant BridgingTestVaultEthName = "Bridging Test ETH Vault V1.0";
    string public constant BridgingTestVaultEthManagerName =
        "Bridging Test ETH Vault Manager With Merkle Verification V1.0";
    string public constant BridgingTestVaultEthAccountantName =
        "Bridging Test ETH Vault Accountant With Rate Providers V1.0";
    string public constant BridgingTestVaultEthTellerName =
        "Bridging Test ETH Vault Teller With Multi Asset Support V1.0";
    string public constant BridgingTestVaultEthDecoderAndSanitizerName =
        "Bridging Test ETH Vault Decoder and Sanitizer V1.3";
    string public constant BridgingTestVaultEthDelayedWithdrawer = "Bridging Test ETH Vault Delayed Withdrawer V1.0";
    string public constant BridgingTestVaultEthAerodromeDecoderAndSanitizerName =
        "Bridging Test ETH Vault Aerodrome Decoder and Sanitizer V0.0";

    string public constant CanaryBtcRolesAuthorityName = "Lombard BTC RolesAuthority Version 0.0";
    string public constant CanaryBtcName = "Lombard BTC V0.1";
    string public constant CanaryBtcManagerName = "Lombard BTC Manager With Merkle Verification V0.0";
    string public constant CanaryBtcAccountantName = "Lombard BTC Accountant With Rate Providers V0.1";
    string public constant CanaryBtcTellerName = "Lombard BTC Teller With Multi Asset Support V0.1";
    string public constant CanaryBtcDecoderAndSanitizerName = "Lombard BTC Decoder and Sanitizer V0.0";
    string public constant CanaryBtcDelayedWithdrawer = "Lombard BTC Delayed Withdrawer V0.0";
    string public constant TestCCIPTellerName = "Test CCIP Teller V0.0";

    string public constant SymbioticLRTVaultRolesAuthorityName = "Symbiotic LRT Vault RolesAuthority V0.0";
    string public constant SymbioticLRTVaultName = "Symbiotic LRT Vault V0.0";
    string public constant SymbioticLRTVaultManagerName = "Symbiotic LRT Vault Manager With Merkle Verification V0.0";
    string public constant SymbioticLRTVaultAccountantName = "Symbiotic LRT Vault Accountant With Rate Providers V0.0";
    string public constant SymbioticLRTVaultTellerName = "Symbiotic LRT Vault Teller With Multi Asset Support V0.0";
    string public constant SymbioticLRTVaultDecoderAndSanitizerName = "Symbiotic LRT Vault Decoder and Sanitizer V0.1";
    string public constant SymbioticLRTVaultDelayedWithdrawer = "Symbiotic LRT Vault Delayed Withdrawer V0.0";

    string public constant KarakVaultRolesAuthorityName = "Karak Vault RolesAuthority V0.0";
    string public constant KarakVaultName = "Karak Vault V0.0";
    string public constant KarakVaultManagerName = "Karak Vault Manager With Merkle Verification V0.0";
    string public constant KarakVaultAccountantName = "Karak Vault Accountant With Rate Providers V0.0";
    string public constant KarakVaultTellerName = "Karak Vault Teller With Multi Asset Support V0.0";
    string public constant KarakVaultDecoderAndSanitizerName = "Karak Vault Decoder and Sanitizer V0.0";
    string public constant KarakVaultDelayedWithdrawer = "Karak Vault Delayed Withdrawer V0.0";

    string public constant YakMilkAvaxVaultRolesAuthorityName = "Yak Milk Avax Vault RolesAuthority V0.0";
    string public constant YakMilkAvaxVaultName = "Yak Milk Avax Vault V0.0";
    string public constant YakMilkAvaxVaultManagerName = "Yak Milk Avax Vault Manager With Merkle Verification V0.0";
    string public constant YakMilkAvaxVaultAccountantName = "Yak Milk Avax Vault Accountant With Rate Providers V0.0";
    string public constant YakMilkAvaxVaultTellerName = "Yak Milk Avax Vault Teller With Multi Asset Support V0.0";
    string public constant YakMilkAvaxVaultDecoderAndSanitizerName = "Yak Milk Avax Vault Decoder and Sanitizer V0.0";
    string public constant YakMilkAvaxVaultDelayedWithdrawer = "Yak Milk Avax Vault Delayed Withdrawer V0.0";

    string public constant YakMilkBtcVaultRolesAuthorityName = "Yak Milk Btc Vault RolesAuthority V0.0";
    string public constant YakMilkBtcVaultName = "Yak Milk Btc Vault V0.0";
    string public constant YakMilkBtcVaultManagerName = "Yak Milk Btc Vault Manager With Merkle Verification V0.0";
    string public constant YakMilkBtcVaultAccountantName = "Yak Milk Btc Vault Accountant With Rate Providers V0.0";
    string public constant YakMilkBtcVaultTellerName = "Yak Milk Btc Vault Teller With Multi Asset Support V0.0";
    string public constant YakMilkBtcVaultDecoderAndSanitizerName = "Yak Milk Btc Vault Decoder and Sanitizer V0.0";
    string public constant YakMilkBtcVaultDelayedWithdrawer = "Yak Milk Btc Vault Delayed Withdrawer V0.0";

    string public constant YakMilkUsdVaultRolesAuthorityName = "Yak Milk Usd Vault RolesAuthority V0.0";
    string public constant YakMilkUsdVaultName = "Yak Milk Usd Vault V0.0";
    string public constant YakMilkUsdVaultManagerName = "Yak Milk Usd Vault Manager With Merkle Verification V0.0";
    string public constant YakMilkUsdVaultAccountantName = "Yak Milk Usd Vault Accountant With Rate Providers V0.0";
    string public constant YakMilkUsdVaultTellerName = "Yak Milk Usd Vault Teller With Multi Asset Support V0.0";
    string public constant YakMilkUsdVaultDecoderAndSanitizerName = "Yak Milk Usd Vault Decoder and Sanitizer V0.0";
    string public constant YakMilkUsdVaultDelayedWithdrawer = "Yak Milk Usd Vault Delayed Withdrawer V0.0";

    string public constant ItbPositionDecoderAndSanitizerName = "ITB Position Decoder and Sanitizer V0.3";

    // Generic Rate Providers
    string public constant PendlePTweETHRateProviderName = "Pendle PT weETH Rate Provider V0.0";
    string public constant PendleYTweETHRateProviderName = "Pendle YT weETH Rate Provider V0.0";
    string public constant PendleLPweETHRateProviderName = "Pendle LP weETH Rate Provider V0.0";
    string public constant PendleZircuitPTweETHRateProviderName = "Pendle Zircuit PT weETH Rate Provider V0.0";
    string public constant PendleZircuitYTweETHRateProviderName = "Pendle Zircuit YT weETH Rate Provider V0.0";
    string public constant PendleZircuitLPweETHRateProviderName = "Pendle Zircuit LP weETH Rate Provider V0.0";
    string public constant AuraRETHWeETHBptRateProviderName = "Aura rETH weETH Bpt Rate Provider V0.0";
    string public constant WstETHRateProviderName = "wstETH Rate Provider V0.0";
    string public constant PendleWeETHMarketSeptemberRateProviderName =
        "Pendle weETH Market September 2024 Rate Provider V0.0";
    string public constant PendleEethPtSeptemberRateProviderName = "Pendle eETH PT September 2024 Rate Provider V0.0";
    string public constant PendleEethYtSeptemberRateProviderName = "Pendle eETH YT September 2024 Rate Provider V0.0";
    string public constant PendleWeETHMarketDecemberRateProviderName =
        "Pendle weETH Market December 2024 Rate Provider V0.0";
    string public constant PendleEethPtDecemberRateProviderName = "Pendle eETH PT December 2024 Rate Provider V0.0";
    string public constant PendleEethYtDecemberRateProviderName = "Pendle eETH YT December 2024 Rate Provider V0.0";
    string public constant WSTETHRateProviderName = "WSTETH Generic Rate Provider V0.0";
    string public constant CBETHRateProviderName = "cbETH Generic Rate Provider V0.0";
    string public constant WBETHRateProviderName = "WBETH Generic Rate Provider V0.0";
    string public constant RETHRateProviderName = "RETH Generic Rate Provider V0.0";
    string public constant METHRateProviderName = "METH Generic Rate Provider V0.0";
    string public constant SWETHRateProviderName = "SWETH Generic Rate Provider V0.0";
    string public constant SFRXETHRateProviderName = "SFRXETH Generic Rate Provider V0.0";
    string public constant WEETHRateProviderName = "weETH Generic Rate Provider V0.0";
}<|MERGE_RESOLUTION|>--- conflicted
+++ resolved
@@ -54,7 +54,6 @@
     string public constant EtherFiLiquidBtcDecoderAndSanitizerName = "EtherFi Liquid BTC Decoder and Sanitizer V0.1";
     string public constant EtherFiLiquidBtcDelayedWithdrawer = "EtherFi Liquid BTC Delayed Withdrawer V0.0";
 
-<<<<<<< HEAD
     string public constant EtherFiBtcRolesAuthorityName = "ether.fi BTC RolesAuthority Version 0.0";
     string public constant EtherFiBtcName = "ether.fi BTC V0.0";
     string public constant EtherFiBtcManagerName = "ether.fi BTC Manager With Merkle Verification V0.0";
@@ -62,7 +61,7 @@
     string public constant EtherFiBtcTellerName = "ether.fi BTC Teller With Multi Asset Support V0.0";
     string public constant EtherFiBtcDecoderAndSanitizerName = "ether.fi BTC Decoder and Sanitizer V0.0";
     string public constant EtherFiBtcDelayedWithdrawer = "ether.fi BTC Delayed Withdrawer V0.0";
-=======
+
     string public constant EtherFiLiquidUsualRolesAuthorityName = "EtherFi Liquid Usual RolesAuthority Version 0.0";
     string public constant EtherFiLiquidUsualName = "EtherFi Liquid Usual V0.0";
     string public constant EtherFiLiquidUsualManagerName = "EtherFi Liquid Usual Manager With Merkle Verification V0.0";
@@ -72,7 +71,6 @@
     string public constant EtherFiLiquidUsualDelayedWithdrawer = "EtherFi Liquid Usual Delayed Withdrawer V0.0";
     string public constant EtherFiLiquidUsualPancakeSwapDecoderAndSanitizerName =
         "EtherFi Liquid Usual PancakeSwap Decoder and Sanitizer V0.0";
->>>>>>> 08035899
 
     string public constant AvalancheVaultRolesAuthorityName = "Avalanche Vault RolesAuthority Version 0.0";
     string public constant AvalancheVaultName = "Avalanche Vault V0.0";
